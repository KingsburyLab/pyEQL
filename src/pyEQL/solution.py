--- conflicted
+++ resolved
@@ -1078,10 +1078,7 @@
         for s, mol in self.components.items():
             elements = self.get_property(s, "elements")
             pmg_ion_dict = self.get_property(s, "pmg_ion")
-<<<<<<< HEAD
-=======
             oxi_states = self.get_property(s, "oxi_state_guesses")
->>>>>>> c461f57c
 
             for el in elements:
                 # stoichiometric coefficient, mol element per mol solute
@@ -1923,12 +1920,29 @@
                 # ensure that all oxi states are returned as floats
                 return [{k: float(v) for k, v in doc.get(name)[0].items()}]
 
-<<<<<<< HEAD
             # for parameters not named above, just return the base value
             if name == "pmg_ion" or not isinstance(doc.get(name), dict):
                 # if the queried value is not a dict, it is a root level key and should be returned as is
                 return doc.get(name)
-=======
+
+            val = doc[name].get("value")
+            # logger.warning("%s has not been corrected for solution conditions" % name)
+            if val is not None:
+                return ureg.Quantity(val)
+
+        except KeyError:
+            logger.warning(f"Property {name} for solute {solute} not found in database. Returning None.")
+            return None
+
+        if name == "model_parameters.molar_volume_pitzer":
+            # return a dict
+            if doc["model_parameters"]["molar_volume_pitzer"].get("Beta0") is not None:
+                return doc["model_parameters"]["molar_volume_pitzer"]
+            return None
+
+        if name == "molecular_weight":
+            return ureg.Quantity(doc.get(name))
+
         if name == "oxi_state_guesses":
             return doc.get(name)
 
@@ -1936,16 +1950,12 @@
         if name == "pmg_ion" or not isinstance(doc.get(name), dict):
             # if the queried value is not a dict, it is a root level key and should be returned as is
             return doc.get(name)
->>>>>>> c461f57c
-
-            val = doc[name].get("value")
-            # logger.warning("%s has not been corrected for solution conditions" % name)
-            if val is not None:
-                return ureg.Quantity(val)
-
-        except KeyError:
-            logger.warning(f"Property {name} for solute {solute} not found in database. Returning None.")
-            return None
+
+        val = doc[name].get("value")
+        # logger.warning("%s has not been corrected for solution conditions" % name)
+        if val is not None:
+            return ureg.Quantity(val)
+        return None
 
     def get_transport_number(self, solute, activity_correction=False) -> Quantity:
         """Calculate the transport number of the solute in the solution.
