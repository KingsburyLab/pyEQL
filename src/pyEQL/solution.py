--- conflicted
+++ resolved
@@ -483,13 +483,6 @@
                 then np.nan (not a number) is returned.
         """
         try:
-<<<<<<< HEAD
-            # TODO - for some reason this specific method requires the use of math.log10 rather than np.log10.
-            # Using np.exp raises ZeroDivisionError
-            import math  # noqa: PLC0415
-
-=======
->>>>>>> fe23635a
             if activity is True:
                 amt = self.get_activity(solute).magnitude
             else:
@@ -2569,21 +2562,10 @@
 
         # retrieve the amount of each component in the parent solution and
         # store in a list.
-<<<<<<< HEAD
+
         mix_amounts = FormulaDict({})
         for sol, amt in [*self.components.items(), *other.components.items()]:
             mix_amounts[sol] = amt + mix_amounts.get(sol, 0.0)
-=======
-        mix_species = FormulaDict({})
-        for sol, amt in self.components.items():
-            mix_species.update({sol: f"{amt} mol"})
-        for sol2, amt2 in other.components.items():
-            if mix_species.get(sol2):
-                orig_amt = float(mix_species[sol2].split(" ")[0])
-                mix_species[sol2] = f"{orig_amt + amt2} mol"
-            else:
-                mix_species.update({sol2: f"{amt2} mol"})
->>>>>>> fe23635a
 
         # TODO - call equilibrate() here once the method is functional to get new pH and pE, instead of the below
         warnings.warn(
@@ -2593,9 +2575,9 @@
         # calculate the new pH and pE (before reactions) by mixing
         mix_pH = -np.log10(mix_amounts["H+"] / mix_vol.to("L").magnitude)
 
-        # now remove H+ and OH- from mix_species to avoid double setting pH
-        mix_species.pop("H[+1]", None)
-        mix_species.pop("OH[-1]", None)
+        # now remove H+ and OH- from mix_amounts to avoid double setting pH
+        mix_amounts.pop("H[+1]", None)
+        mix_amounts.pop("OH[-1]", None)
 
         # pE = -log[e-], so calculate the moles of e- in each solution and mix them
         mol_e_self = 10 ** (-1 * self.pE) * self.volume.to("L").magnitude
