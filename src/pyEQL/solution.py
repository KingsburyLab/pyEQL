"""
pyEQL Solution Class.

:copyright: 2013-2024 by Ryan S. Kingsbury
:license: LGPL, see LICENSE for more details.

"""

from __future__ import annotations

import logging
import os
import warnings
from functools import lru_cache
from importlib.resources import files
from pathlib import Path
from typing import Any, Literal

import numpy as np
from maggma.stores import JSONStore, Store
from monty.dev import deprecated
from monty.json import MontyDecoder, MSONable
from monty.serialization import dumpfn, loadfn
from pint import DimensionalityError, Quantity
from pymatgen.core import Element
from pymatgen.core.ion import Ion

from pyEQL import IonDB, ureg
from pyEQL.activity_correction import _debye_parameter_activity, _debye_parameter_B
from pyEQL.engines import EOS, IdealEOS, NativeEOS, PhreeqcEOS
from pyEQL.salt_ion_match import Salt
from pyEQL.solute import Solute
from pyEQL.utils import FormulaDict, create_water_substance, interpret_units, standardize_formula

EQUIV_WT_CACO3 = ureg.Quantity(100.09 / 2, "g/mol")
# string to denote unknown oxidation states
UNKNOWN_OXI_STATE = "unk"
K_W = 1e-14  # ion product of water at 25 degC


class Solution(MSONable):
    """
    Class representing the properties of a solution. Instances of this class
    contain information about the solutes, solvent, and bulk properties.
    """

    def __init__(
        self,
        solutes: list[list[str]] | dict[str, str] | None = None,
        volume: str | None = None,
        temperature: str = "298.15 K",
        pressure: str = "1 atm",
        pH: float = 7,
        pE: float = 8.5,
        balance_charge: str | None = None,
        solvent: str | list = "H2O",
        engine: EOS | Literal["native", "ideal", "phreeqc"] = "native",
        database: str | Path | Store | None = None,
        default_diffusion_coeff: float = 1.6106e-9,
        log_level: Literal["DEBUG", "INFO", "WARNING", "ERROR", "CRITICAL"] | None = "ERROR",
    ) -> None:
        r"""
        Instantiate a Solution from a composition.

        Args:
            solutes: dict, optional. Keys must be the chemical formula, while values must be
                str Quantity representing the amount. For example:

                {"Na+": "0.1 mol/L", "Cl-": "0.1 mol/L"}

                Note that an older "list of lists" syntax is also supported; however this
                will be deprecated in the future and is no longer recommended. The equivalent
                list syntax for the above example is

                [["Na+", "0.1 mol/L"], ["Cl-", "0.1 mol/L"]]

                Defaults to empty (pure solvent) if omitted
            volume: str, optional
                Volume of the solvent, including the unit. Defaults to '1 L' if omitted.
                Note that the total solution volume will be computed using partial molar
                volumes of the respective solutes as they are added to the solution.
            temperature: str, optional
                The solution temperature, including the ureg. Defaults to '25 degC' if omitted.
            pressure: Quantity, optional
                The ambient pressure of the solution, including the unit.
                Defaults to '1 atm' if omitted.
            pH: number, optional
                Negative log of H+ activity. If omitted, the solution will be
                initialized to pH 7 (neutral) with appropriate quantities of
                H+ and OH- ions
            pE: the :math:`pe` value of the solution. :math:`pe` measures the relative abundance of electrons
                analogous to how pH measures the relative abundance of protons. Specifically, :math:`pe` is defined in
                terms of the activity of electrons :math:`[e^{-}]`:

                .. math:: pe = - \log [e^{-}]

                The relationship between the redox potential :math:`Eh` and :math:`pe` can be illustrated by considering
                the general redox reaction,

                .. math::

                    \begin{gather*}
                        \text{A}^x \pm ne^{-} \longrightarrow \text{A}^{x \mp n} \quad\quad
                        K = \frac{[\text{A}^{x \mp n}]}{[\text{A}^x][e^{-}]^{\pm n}}
                    \end{gather*}

                Writing :math:`pe` in terms of the equilibrium constant :math:`K` and the activities,
                :math:`[\text{A}^{x}]` and :math:`[\text{A}^{x \mp n}]`, we have:

                .. math::

                    \begin{gather*}
                        pe = -\log[e^{-}] = \mp \frac{1}{n} \log\left(\frac{1}{K} \frac{[\text{A}^{x \mp n}]}{[\text{A}^x]}\right)
                           = \mp \frac{\Delta G}{nRT \ln 10} = \frac{FEh}{RT \ln 10}
                    \end{gather*}

                Thus, the redox potential :math:`Eh` is then related to :math:`pe` via:

                .. math:: Eh = 2.303 \frac{RT}{F}pe

                where :math:`F` is Faraday's constant. Note that lower values of ``pE`` (and thus :math:`Eh`)
                correspond to more reducing environments, while higher values = more oxidizing. At pH 7, water is stable
                between approximately -7 to +14. The default value corresponds to a :math:`pe` value typical of natural
                waters in equilibrium with the atmosphere.
            balance_charge: The strategy for balancing charge during init and equilibrium calculations. Valid options
                are

                    - 'pH', which will adjust the solution pH to balance charge,
                    - 'auto' which will use the majority cation or anion (i.e., that with the largest concentration)
                      as needed,
                    - 'pE' (not currently implemented) which will adjust the redox equilibrium to balance charge, or
                      the name of a dissolved species e.g. 'Ca+2' or 'Cl-' that will be added/subtracted to balance
                      charge.
                    - None (default), in which case no charge balancing will be performed either on init or when
                      equilibrate() is called. Note that in this case, equilibrate() can distort the charge balance!

            solvent: Formula of the solvent. Solvents other than water are not supported at this time.
            engine: Electrolyte modeling engine to use. See documentation for details on the available engines.
            database: path to a .json file (str or Path) or maggma Store instance that
                contains serialized SoluteDocs. `None` (default) will use the built-in pyEQL database.
            log_level: Log messages of this or higher severity will be printed to stdout. Defaults to 'ERROR', meaning
                that ERROR and CRITICAL messages will be shown, while WARNING, INFO, and DEBUG messages are not. If set
                to None, nothing will be printed.
            default_diffusion_coeff: Diffusion coefficient value in m^2/s to use in
                calculations when there is no diffusion coefficient for a species in the database. This affects several
                important property calculations including conductivity and transport number, which are related to the
                weighted sums of diffusion coefficients of all species. Setting this argument to zero will exclude any
                species that does not have a tabulated diffusion coefficient from these calculations, possibly resulting
                in underestimation of the conductivity and/or inaccurate transport numbers.

                Missing diffusion coefficients are especially likely in complex electrolytes containing, for example,
                complexes or paired species such as NaSO4[-1]. In such cases, setting default_diffusion_coeff  to zero
                is likely to result in the above errors.

                By default, this argument is set to the diffusion coefficient of NaCl salt, 1.61x10^-9 m2/s.

        Examples:
            >>> s1 = pyEQL.Solution({'Na+': '1 mol/L','Cl-': '1 mol/L'},temperature='20 degC',volume='500 mL')
            >>> print(s1)
            Components:
            Volume: 0.500 l
            Pressure: 1.000 atm
            Temperature: 293.150 K
            Components: ['H2O(aq)', 'H[+1]', 'OH[-1]', 'Na[+1]', 'Cl[-1]']
        """
        # create a logger and attach it to this class
        self.log_level = log_level.upper()
        self.logger = logging.getLogger("pyEQL")
        if self.log_level is not None:
            # set the level of the module logger
            self.logger.setLevel(self.log_level)
            # clear handlers and add a StreamHandler
            self.logger.handlers.clear()
            # use rich for pretty log formatting, if installed
            try:
                from rich.logging import RichHandler  # noqa: PLC0415

                sh = RichHandler(rich_tracebacks=True)
            except ImportError:
                sh = logging.StreamHandler()
            # the formatter determines what our logs will look like
            formatter = logging.Formatter("[%(asctime)s] [%(levelname)8s] --- %(message)s (%(filename)s:%(lineno)d)")
            sh.setFormatter(formatter)
            self.logger.addHandler(sh)

        # per-instance cache of get_property and other calls that do not depend
        # on composition
        # see https://rednafi.com/python/lru_cache_on_methods/
        self.get_property = lru_cache()(self._get_property)
        self.get_molar_conductivity = lru_cache()(self._get_molar_conductivity)
        self.get_mobility = lru_cache()(self._get_mobility)
        self.default_diffusion_coeff = default_diffusion_coeff
        self.get_diffusion_coefficient = lru_cache()(self._get_diffusion_coefficient)

        # initialize the volume recalculation flag
        self.volume_update_required = False

        # initialize the volume with a flag to distinguish user-specified volume
        if volume is not None:
            # volume_set = True
            self._volume = ureg.Quantity(volume).to("L")
        else:
            # volume_set = False
            self._volume = ureg.Quantity(1, "L")
        # store the initial conditions as private variables in case they are
        # changed later
        self._temperature = ureg.Quantity(temperature)
        self._pressure = ureg.Quantity(pressure)
        self._pE = pE
        self._pH = pH
        self.pE = self._pE
        if isinstance(balance_charge, str) and balance_charge not in ["pH", "pE", "auto"]:
            self.balance_charge = standardize_formula(balance_charge)
        else:
            self.balance_charge = balance_charge  #: Standardized formula of the species used for charge balancing.

        # instantiate a water substance for property retrieval
        self.water_substance = create_water_substance(self.temperature, self.pressure)
        """IAPWS instance describing water properties."""

        # create an empty dictionary of components. This dict comprises {formula: moles}
        #  where moles is the number of moles in the solution.
        self.components = FormulaDict({})
        """Special dictionary where keys are standardized formula and values are the moles present in Solution."""

        # connect to the desired property database
        if database is None:
            # load the default database, which is a JSONStore
            db_store = IonDB
        elif isinstance(database, str | Path):
            db_store = JSONStore(str(database), key="formula")
            self.logger.debug(f"Created maggma JSONStore from .json file {database}")
        else:
            db_store = database
        self.database = db_store
        """`Store` instance containing the solute property database."""
        self.database.connect()
        self.logger.debug(f"Connected to property database {self.database!s}")

        # set the equation of state engine
        self._engine = engine
        # self.engine: Optional[EOS] = None
        if isinstance(self._engine, EOS):
            self.engine: EOS = self._engine
        elif self._engine == "ideal":
            self.engine = IdealEOS()
        elif self._engine == "native":
            self.engine = NativeEOS()
        elif self._engine == "phreeqc":
            self.engine = PhreeqcEOS()
        else:
            raise ValueError(f'{engine} is not a valid value for the "engine" kwarg!')

        # define the solvent. Allow for list input to support future use of mixed solvents
        if not isinstance(solvent, list):
            solvent = [solvent]
        if len(solvent) > 1:
            raise ValueError("Multiple solvents are not yet supported!")
        if solvent[0] not in ["H2O", "H2O(aq)", "water", "Water", "HOH"]:
            raise ValueError("Non-aqueous solvent detected. These are not yet supported!")
        self.solvent = standardize_formula(solvent[0])
        """Formula of the component that is set as the solvent (currently only H2O(aq) is supported)."""

        # calculate the moles of solvent (water) on the density and the solution volume
        moles = self.volume.magnitude / 55.55  # molarity of pure water
        self.components["H2O"] = moles

        # set the pH with H+ and OH-
        self.add_solute("H+", str(10 ** (-1 * pH)) + "mol/L")
        self.add_solute("OH-", str(K_W / (10 ** (-1 * pH))) + "mol/L")

        # populate the other solutes
        self._solutes = solutes
        if self._solutes is None:
            self._solutes = {}

        if isinstance(self._solutes, dict):
            for k, v in self._solutes.items():
                self.add_solute(k, v)
                # if user has specified H+ in solutes, check consistency with pH kwarg
                if standardize_formula(k) == "H[+1]":
                    # if user has not specified pH (default value), override the pH argument
                    if self._pH == 7:
                        self.logger.warning(f"H[+1] = {v} found in solutes. Overriding default pH with this value.")
                    # if user specifies non-default pH that does not match the supplied H+, raise an error
                    elif not np.isclose(self.pH, self._pH, atol=1e-4):
                        raise ValueError(
                            "Cannot specify both a non-default pH and H+ at the same time. Please provide only one."
                        )
        elif isinstance(self._solutes, list):
            msg = (
                'List input of solutes (e.g., [["Na+", "0.5 mol/L]]) is deprecated! Use dictionary formatted input '
                '(e.g., {"Na+":"0.5 mol/L"} instead.)'
            )
            self.logger.warning(msg)
            warnings.warn(msg, DeprecationWarning)
            for item in self._solutes:
                self.add_solute(*item)

        # determine the species that will be used for charge balancing, when needed.
        # this is necessary to do even if the composition is already electroneutral,
        # because the appropriate species also needs to be passed to equilibrate
        # to keep from distorting the charge balance.
        cb = self.charge_balance
        if self.balance_charge is None:
            self._cb_species = None
        elif self.balance_charge == "pH":
            self._cb_species = "H[+1]"
        elif self.balance_charge == "pE":
            raise NotImplementedError("Balancing charge via redox (pE) is not yet implemented!")
        elif self.balance_charge == "auto":
            # add the most abundant ion of the opposite charge
            if cb <= 0:
                self._cb_species = max(self.cations, key=self.cations.get)
            elif cb > 0:
                self._cb_species = max(self.anions, key=self.anions.get)
        else:
            ions = set().union(*[self.cations, self.anions])  # all ions
            self._cb_species = self.balance_charge
            if self._cb_species not in ions:
                raise ValueError(
                    f"Charge balancing species {self._cb_species} was not found in the solution!. "
                    f"Species {ions} were found."
                )

        # adjust charge balance, if necessary
        self._adjust_charge_balance()

    @property
    def mass(self) -> Quantity:
        """
        Return the total mass of the solution.

        The mass is calculated each time this method is called.

        Returns: The mass of the solution, in kg

        """
        mass = np.sum([self.get_amount(item, "kg").magnitude for item in self.components])
        return ureg.Quantity(mass, "kg")

    @property
    def solvent_mass(self) -> Quantity:
        """
        Return the mass of the solvent.

        This property is used whenever mol/kg (or similar) concentrations
        are requested by get_amount()

        Returns:
            The mass of the solvent, in kg

        See Also:
            :py:meth:`get_amount()`
        """
        return self.get_amount(self.solvent, "kg")

    @property
    def volume(self) -> Quantity:
        """
        Return the volume of the solution.

        Returns:
            Quantity: the volume of the solution, in L
        """
        # if the composition has changed, recalculate the volume first
        if self.volume_update_required is True:
            self._update_volume()
            self.volume_update_required = False

        return self._volume.to("L")

    @volume.setter
    def volume(self, volume: str):
        """Change the total solution volume to volume, while preserving
        all component concentrations.

        Args:
            volume : Total volume of the solution, including the unit, e.g. '1 L'

        Examples:
            >>> mysol = Solution([['Na+','2 mol/L'],['Cl-','0.01 mol/L']],volume='500 mL')
            >>> print(mysol.volume)
            0.5000883925072983 l

        """
        # figure out the factor to multiply the old concentrations by
        scale_factor = ureg.Quantity(volume) / self.volume

        # scale down the amount of all the solutes according to the factor
        for solute in self.components:
            self.components[solute] *= scale_factor.magnitude

        # update the solution volume
        self._volume *= scale_factor.magnitude

    @property
    def temperature(self) -> Quantity:
        """Return the temperature of the solution in Kelvin."""
        return self._temperature.to("K")

    @temperature.setter
    def temperature(self, temperature: str):
        """
        Set the solution temperature.

        Args:
            temperature: pint-compatible string, e.g. '25 degC'
        """
        self._temperature = ureg.Quantity(temperature)

        # update the water substance
        self.water_substance = create_water_substance(self.temperature, self.pressure)

        # recalculate the volume
        self.volume_update_required = True

        # clear any cached solute properties that may depend on temperature
        self.get_property.cache_clear()
        self.get_molar_conductivity.cache_clear()
        self.get_mobility.cache_clear()
        self.get_diffusion_coefficient.cache_clear()

    @property
    def pressure(self) -> Quantity:
        """Return the hydrostatic pressure of the solution in atm."""
        return self._pressure.to("atm")

    @pressure.setter
    def pressure(self, pressure: str):
        """
        Set the solution pressure.

        Args:
            pressure: pint-compatible string, e.g. '1.2 atmC'
        """
        self._pressure = ureg.Quantity(pressure)

        # update the water substance
        self.water_substance = create_water_substance(self.temperature, self.pressure)

        # recalculate the volume
        self.volume_update_required = True

    @property
    def pH(self) -> float:
        """Return the pH of the solution."""
        return self.p("H+", activity=False)

    def p(self, solute: str, activity=True) -> float:
        """
        Return the negative log of the activity of solute.

        Generally used for expressing concentration of hydrogen ions (pH)

        Args:
            solute : str
                String representing the formula of the solute
            activity: bool, optional
                If False, the function will use the molar concentration rather
                than the activity to calculate p. Defaults to True.

        Returns:
            Quantity
                The negative log10 of the activity (or molar concentration if
                activity = False) of the solute. If the solute has zero concentration
                then np.nan (not a number) is returned.
        """
        try:
            if activity is True:
                amt = self.get_activity(solute).magnitude
            else:
                amt = self.get_amount(solute, "mol/L").magnitude
            return float(-1 * np.log10(amt))
        # if the solute has zero or negative concentration, np.log10 raises a RuntimeWarning
        except RuntimeWarning:
            return np.nan

    @property
    def density(self) -> Quantity:
        """
        Return the density of the solution.

        Density is calculated from the mass and volume each time this method is called.

        Returns:
            Quantity: The density of the solution.
        """
        return self.mass / self.volume

    @property
    def dielectric_constant(self) -> Quantity:
        r"""
        Returns the dielectric constant of the solution.

        Args:
            None

        Returns:
            Quantity: the dielectric constant of the solution, dimensionless.

        Notes:
            Implements the following equation as given by Zuber et al.

            .. math:: \epsilon = \epsilon_{solvent} \over 1 + \sum_i \alpha_i x_i

            where :math:`\alpha_i` is a coefficient specific to the solvent and ion, and :math:`x_i`
            is the mole fraction of the ion in solution.


        References:
            A. Zuber, L. Cardozo-Filho, V.F. Cabral, R.F. Checoni, M. Castier,
            An empirical equation for the dielectric constant in aqueous and nonaqueous
            electrolyte mixtures, Fluid Phase Equilib. 376 (2014) 116-123.
            doi:10.1016/j.fluid.2014.05.037.
        """
        di_water = self.water_substance.epsilon

        denominator = 1
        for item in self.components:
            # ignore water
            if item != "H2O(aq)":
                # skip over solutes that don't have parameters
                # try:
                fraction = self.get_amount(item, "fraction")
                coefficient = self.get_property(item, "model_parameters.dielectric_zuber")
                if coefficient is not None:
                    denominator += coefficient * fraction
                # except TypeError:
                #     self.logger.warning("No dielectric parameters found for species %s." % item)
                # continue

        return ureg.Quantity(di_water / denominator, "dimensionless")

    @property
    def chemical_system(self) -> str:
        """
        Return the chemical system of the Solution as a "-" separated list of elements, sorted alphabetically. For
        example, a solution containing CaCO3 would have a chemical system of "C-Ca-H-O".
        """
        return "-".join(self.elements)

    @property
    def elements(self) -> list:
        """
        Return a list of elements that are present in the solution.

        For example, a solution containing CaCO3 would return ["C", "Ca", "H", "O"]
        """
        els = []
        for s in self.components:
            els.extend(self.get_property(s, "elements"))
        return sorted(set(els))

    @property
    def cations(self) -> dict[str, float]:
        """
        Returns the subset of `components` that are cations.

        The returned dict is sorted by amount in descending order.
        """
        return {k: v for k, v in self.components.items() if self.get_property(k, "charge") > 0}

    @property
    def anions(self) -> dict[str, float]:
        """
        Returns the subset of `components` that are anions.

        The returned dict is sorted by amount in descending order.
        """
        return {k: v for k, v in self.components.items() if self.get_property(k, "charge") < 0}

    @property
    def neutrals(self) -> dict[str, float]:
        """
        Returns the subset of `components` that are neutral (not charged).

        The returned dict is sorted by amount in descending order.
        """
        return {k: v for k, v in self.components.items() if self.get_property(k, "charge") == 0}

    # TODO - need tests for viscosity
    @property
    def viscosity_dynamic(self) -> Quantity:
        """
        Return the dynamic (absolute) viscosity of the solution.

        Calculated from the kinematic viscosity

        See Also:
            :attr:`viscosity_kinematic`
        """
        return self.viscosity_kinematic * self.density

    # TODO - before deprecating get_viscosity_relative, consider whether the Jones-Dole
    # model should be integrated here as a fallback, in case salt parameters for the
    # other model are not available.
    # if self.ionic_strength.magnitude > 0.2:
    #   self.logger.warning('Viscosity calculation has limited accuracy above 0.2m')

    #        viscosity_rel = 1
    #        for item in self.components:
    #            # ignore water
    #            if item != 'H2O':
    #                # skip over solutes that don't have parameters
    #                try:
    #                    conc = self.get_amount(item,'mol/kg').magnitude
    #                    coefficients= self.get_property(item, 'jones_dole_viscosity')
    #                    viscosity_rel += coefficients[0] * conc ** 0.5 + coefficients[1] * conc + \
    #                    coefficients[2] * conc ** 2
    #                except TypeError:
    #                    continue
    # return (
    #     self.viscosity_dynamic / self.water_substance.mu * ureg.Quantity("1 Pa*s")
    # )
    @property
    def viscosity_kinematic(self) -> Quantity:
        r"""
        Return the kinematic viscosity of the solution.

        Notes:
            The calculation is based on a model derived from the Eyring equation
            and presented in

            .. math::

                \ln \nu = \ln {\nu_w MW_w \over \sum_i x_i MW_i } +
                15 x_+^2 + x_+^3  \delta G^*_{123} + 3 x_+ \delta G^*_{23} (1-0.05x_+)

            Where:

            .. math:: \delta G^*_{123} = a_o + a_1 (T)^{0.75}
            .. math:: \delta G^*_{23} = b_o + b_1 (T)^{0.5}

            In which :math:`\nu` is the kinematic viscosity, MW is the molecular weight,
            :math:`x_{+}` is the mole fraction of cations, and :math:`T` is the temperature in degrees C.

            The a and b fitting parameters for a variety of common salts are included in the
            database.

        References:
            Vásquez-Castillo, G.; Iglesias-Silva, G. a.; Hall, K. R. An extension of the McAllister model to correlate
            kinematic viscosity of electrolyte solutions. Fluid Phase Equilib. 2013, 358, 44-49.

        See Also:
            :py:meth:`viscosity_dynamic`
        """
        # identify the main salt in the solution
        salt = self.get_salt()

        a0 = a1 = b0 = b1 = 0

        # retrieve the parameters for the delta G equations
        params = None if salt is None else self.get_property(salt.formula, "model_parameters.viscosity_eyring")
        if params is not None:
            a0 = ureg.Quantity(params["a0"]["value"]).magnitude
            a1 = ureg.Quantity(params["a1"]["value"]).magnitude
            b0 = ureg.Quantity(params["b0"]["value"]).magnitude
            b1 = ureg.Quantity(params["b1"]["value"]).magnitude

            # compute the delta G parameters
            temperature = self.temperature.to("degC").magnitude
            G_123 = a0 + a1 * (temperature) ** 0.75
            G_23 = b0 + b1 * (temperature) ** 0.5

            # calculate the cation mole fraction
            # x_cat = self.get_amount(cation, "fraction")
            x_cat = self.get_amount(salt.cation, "fraction").magnitude
        else:
            # TODO - fall back to the Jones-Dole model! There are currently no eyring parameters in the database!
            # proceed with the coefficients equal to zero and log a warning
<<<<<<< HEAD
            self.logger.warning("Appropriate viscosity coefficients werenot found. Viscosity will be approximate.")
=======
            self.logger.warning("Appropriate viscosity coefficients were not found. Viscosity will be approximate.")
>>>>>>> c6c3c17a
            G_123 = G_23 = 0
            x_cat = 0

        # get the kinematic viscosity of water, returned by IAPWS in m2/s
        nu_w = self.water_substance.nu

        # compute the effective molar mass of the solution
        total_moles = np.sum([v for k, v in self.components.items()])
        MW = self.mass.to("g").magnitude / total_moles

        # get the MW of water
        MW_w = self.get_property(self.solvent, "molecular_weight").magnitude

        # calculate the kinematic viscosity
        nu = np.log(nu_w * MW_w / MW) + 15 * x_cat**2 + x_cat**3 * G_123 + 3 * x_cat * G_23 * (1 - 0.05 * x_cat)

        return ureg.Quantity(np.exp(nu), "m**2 / s")

    @property
    def conductivity(self) -> Quantity:
        r"""
        Compute the electrical conductivity of the solution.

        Returns:
            The electrical conductivity of the solution in Siemens / meter.

        Notes:
            Conductivity is calculated by summing the molar conductivities of the respective
            solutes.

            .. math::

                EC = {F^2 \over R T} \sum_i D_i z_i ^ 2 m_i = \sum_i \lambda_i m_i

            Where :math:`D_i` is the diffusion coefficient, :math:`m_i` is the molal concentration,
            :math:`z_i` is the charge, and the summation extends over all species in the solution.
            Alternatively, :math:`\lambda_i` is the molar conductivity of solute i.

            Diffusion coefficients :math:`D_i` (and molar conductivities :math:`\lambda_i`) are
            adjusted for the effects of temperature and ionic strength using the method implemented
            in PHREEQC >= 3.4. [aq]_ [hc]_  See `get_diffusion_coefficient for` further details.

        References:
            .. [aq] https://www.aqion.de/site/electrical-conductivity
            .. [hc] https://www.hydrochemistry.eu/exmpls/sc.html

        See Also:
            :py:attr:`ionic_strength`
            :py:meth:`get_diffusion_coefficient`
            :py:meth:`get_molar_conductivity`
        """
        EC = ureg.Quantity(
            np.asarray(
                [
                    self.get_molar_conductivity(i).to("S*L/mol/m").magnitude * self.get_amount(i, "mol/L").magnitude
                    for i in self.components
                ]
            ),
            "S/m",
        )
        return np.sum(EC)

    @property
    def ionic_strength(self) -> Quantity:
        r"""
        Return the ionic strength of the solution.

        Return the ionic strength of the solution, calculated as 1/2 * sum ( molality * charge ^2) over all the ions.

        Molal (mol/kg) scale concentrations are used for compatibility with the activity correction formulas.

        Returns:
            Quantity:
                The ionic strength of the parent solution, mol/kg.

        See Also:
            :py:meth:`get_activity`
            :py:meth:`get_water_activity`

        Notes:
            The ionic strength is calculated according to:

            .. math:: I = \sum_i m_i z_i^2

            Where :math:`m_i` is the molal concentration and :math:`z_i` is the charge on species i.

        Examples:
            >>> s1 = pyEQL.Solution([['Na+','0.2 mol/kg'],['Cl-','0.2 mol/kg']])
            >>> s1.ionic_strength
            <Quantity(0.20000010029672785, 'mole / kilogram')>

            >>> s1 = pyEQL.Solution([['Mg+2','0.3 mol/kg'],['Na+','0.1 mol/kg'],['Cl-','0.7 mol/kg']],temperature='30 degC')
            >>> s1.ionic_strength
            <Quantity(1.0000001004383303, 'mole / kilogram')>
        """
        # compute using magnitudes only, for performance reasons
        ionic_strength = np.sum(
            [mol * self.get_property(solute, "charge") ** 2 for solute, mol in self.components.items()]
        )
        ionic_strength /= self.solvent_mass.to("kg").magnitude  # convert to mol/kg
        ionic_strength *= 0.5
        return ureg.Quantity(ionic_strength, "mol/kg")

    @property
    def charge_balance(self) -> float:
        r"""
        Return the charge balance of the solution.

        Return the charge balance of the solution. The charge balance represents the net electric charge
        on the solution and SHOULD equal zero at all times, but due to numerical errors will usually
        have a small nonzero value. It is calculated according to:

        .. math:: CB = \sum_i C_i z_i

        where :math:`C_i` is the molar concentration, and :math:`z_i` is the charge on species i.

        Returns:
            float :
                The charge balance of the solution, in equivalents (mol of charge) per L.

        """
        charge_balance = 0
        for solute in self.components:
            charge_balance += self.get_amount(solute, "eq/L").magnitude

        return charge_balance

    # TODO - consider adding guard statements to prevent alkalinity from being negative
    @property
    def alkalinity(self) -> Quantity:
        r"""
        Return the alkalinity or acid neutralizing capacity of a solution.

        Returns:
            Quantity: The alkalinity of the solution in mg/L as CaCO3

        Notes:
            The alkalinity is calculated according to [stm]_

            .. math::   Alk = \sum_{i} z_{i} C_{B} + \sum_{i} z_{i} C_{A}

            Where :math:`C_{B}` and :math:`C_{A}` are conservative cations and anions, respectively
            (i.e. ions that do not participate in acid-base reactions), and :math:`z_{i}` is their signed charge.
            In this method, the set of conservative cations is all Group I and Group II cations, and the
            conservative anions are all the anions of strong acids.

        References:
            .. [stm] Stumm, Werner and Morgan, James J. Aquatic Chemistry, 3rd ed, pp 165. Wiley Interscience, 1996.

        """
        alkalinity = ureg.Quantity(0, "mol/L")

        base_cations = {
            "Li[+1]",
            "Na[+1]",
            "K[+1]",
            "Rb[+1]",
            "Cs[+1]",
            "Fr[+1]",
            "Be[+2]",
            "Mg[+2]",
            "Ca[+2]",
            "Sr[+2]",
            "Ba[+2]",
            "Ra[+2]",
        }
        acid_anions = {"Cl[-1]", "Br[-1]", "I[-1]", "SO4[-2]", "NO3[-1]", "ClO4[-1]", "ClO3[-1]"}

        for item in self.components:
            if item in base_cations.union(acid_anions):
                z = self.get_property(item, "charge")
                alkalinity += self.get_amount(item, "mol/L") * z

        # convert the alkalinity to mg/L as CaCO3
        return (alkalinity * EQUIV_WT_CACO3).to("mg/L")

    @property
    def hardness(self) -> Quantity:
        """
        Return the hardness of a solution.

        Hardness is defined as the sum of the equivalent concentrations
        of multivalent cations as calcium carbonate.

        NOTE: at present pyEQL cannot distinguish between mg/L as CaCO3
        and mg/L units. Use with caution.

        Returns:
            Quantity:
                The hardness of the solution in mg/L as CaCO3

        """
        hardness = ureg.Quantity(0, "mol/L")

        for item in self.components:
            z = self.get_property(item, "charge")
            if z > 1:
                hardness += z * self.get_amount(item, "mol/L")

        # convert the hardness to mg/L as CaCO3
        return (hardness * EQUIV_WT_CACO3).to("mg/L")

    @property
    def total_dissolved_solids(self) -> Quantity:
        """
        Total dissolved solids in mg/L (equivalent to ppm) including both charged and uncharged species.

        The TDS is defined as the sum of the concentrations of all aqueous solutes (not including the solvent),
        except for H[+1] and OH[-1]].
        """
        tds = ureg.Quantity(0, "mg/L")
        for s in self.components:
            # ignore pure water and dissolved gases, but not CO2
            if s in ["H2O(aq)", "H[+1]", "OH[-1]"]:
                continue
            tds += self.get_amount(s, "mg/L")

        return tds

    @property
    def TDS(self) -> Quantity:
        """Alias of :py:meth:`total_dissolved_solids`."""
        return self.total_dissolved_solids

    @property
    def debye_length(self) -> Quantity:
        r"""
        Return the Debye length of a solution.

        Debye length is calculated as [wk3]_

        .. math::

            \kappa^{-1} = \sqrt({\epsilon_r \epsilon_o k_B T \over (2 N_A e^2 I)})

        where :math:`I` is the ionic strength, :math:`\epsilon_r` and :math:`\epsilon_r`
        are the relative permittivity and vacuum permittivity, :math:`k_B` is the
        Boltzmann constant, and :math:`T` is the temperature, :math:`e` is the
        elementary charge, and :math:`N_A` is Avogadro's number.

        Returns The Debye length, in nanometers.

        References:
            .. [wk3] https://en.wikipedia.org/wiki/Debye_length#In_an_electrolyte_solution

        See Also:
            :attr:`ionic_strength`
            :attr:`dielectric_constant`

        """
        # to preserve dimensionality, convert the ionic strength into mol/L units
        ionic_strength = ureg.Quantity(self.ionic_strength.magnitude, "mol/L")
        dielectric_constant = self.dielectric_constant

        debye_length = (
            dielectric_constant
            * ureg.epsilon_0
            * ureg.k
            * self.temperature
            / (2 * ureg.N_A * ureg.e**2 * ionic_strength)
        ) ** 0.5

        return debye_length.to("nm")

    @property
    def bjerrum_length(self) -> Quantity:
        r"""
        Return the Bjerrum length of a solution.

        Bjerrum length represents the distance at which electrostatic
        interactions between particles become comparable in magnitude
        to the thermal energy.:math:`\lambda_B` is calculated as

        .. math::

            \lambda_B = {e^2 \over (4 \pi \epsilon_r \epsilon_o k_B T)}

        where :math:`e` is the fundamental charge, :math:`\epsilon_r` and :math:`\epsilon_r`
        are the relative permittivity and vacuum permittivity, :math:`k_B` is the
        Boltzmann constant, and :math:`T` is the temperature.

        Returns:
            Quantity:
                The Bjerrum length, in nanometers.

        References:
            https://en.wikipedia.org/wiki/Bjerrum_length

        Examples:
            >>> s1 = pyEQL.Solution()
            >>> s1.bjerrum_length
            <Quantity(0.7152793009386953, 'nanometer')>

        See Also:
            :attr:`dielectric_constant`

        """
        bjerrum_length = ureg.e**2 / (4 * np.pi * self.dielectric_constant * ureg.epsilon_0 * ureg.k * self.temperature)
        return bjerrum_length.to("nm")

    @property
    def osmotic_pressure(self) -> Quantity:
        r"""
        Return the osmotic pressure of the solution relative to pure water.

        Returns:
            The osmotic pressure of the solution relative to pure water in Pa

        See Also:
            :attr:`get_water_activity`
            :attr:`get_osmotic_coefficient`
            :attr:`get_salt`

        Notes:
            Osmotic pressure is calculated based on the water activity [sata]_ [wk]_

            .. math:: \Pi = -\frac{RT}{V_{w}} \ln a_{w}

            Where :math:`\Pi` is the osmotic pressure, :math:`V_{w}` is the partial
            molar volume of water (18.2 cm**3/mol), and :math:`a_{w}` is the water
            activity.

        References:
            .. [sata] Sata, Toshikatsu. Ion Exchange Membranes: Preparation, Characterization, and Modification.
                Royal Society of Chemistry, 2004, p. 10.

            .. [wk] https://en.wikipedia.org/wiki/Osmotic_pressure#Derivation_of_the_van_'t_Hoff_formula

        Examples:
            >>> s1=pyEQL.Solution()
            >>> s1.osmotic_pressure
            <Quantity(0.495791416, 'pascal')>

            >>> s1 = pyEQL.Solution([['Na+','0.2 mol/kg'],['Cl-','0.2 mol/kg']])
            >>> soln.osmotic_pressure
            <Quantity(906516.7318131207, 'pascal')>
        """
        partial_molar_volume_water = self.get_property(self.solvent, "size.molar_volume")

        osmotic_pressure = (
            -1 * ureg.R * self.temperature / partial_molar_volume_water * np.log(self.get_water_activity())
        )
        self.logger.debug(
            f"Calculated osmotic pressure of solution as {osmotic_pressure} Pa at T= {self.temperature} degrees C"
        )
        return osmotic_pressure.to("Pa")

    # Concentration  Methods

    def get_amount(self, solute: str, units: str = "mol/L", components: FormulaDict | None = None) -> Quantity:
        """
        Return the amount of 'solute' in the parent solution.

        The amount of a solute can be given in a variety of unit types.
        1. substance per volume (e.g., 'mol/L', 'M')
        2. equivalents (i.e., moles of charge) per volume (e.g., 'eq/L', 'meq/L')
        3. substance per mass of solvent (e.g., 'mol/kg', 'm')
        4. mass of substance (e.g., 'kg')
        5. moles of substance ('mol')
        6. mole fraction ('fraction')
        7. percent by weight (%)
        8. number of molecules ('count')
        9. "parts-per-x" units, where ppm = mg/L, ppb = ug/L ppt = ng/L

        Args:
            solute : str
                        String representing the name of the solute of interest
            units : str
                        Units desired for the output. Examples of valid units are
                        'mol/L','mol/kg','mol', 'kg', and 'g/L'
                        Use 'fraction' to return the mole fraction.
                        Use '%' to return the mass percent
            components: FormulaDict, optional
                A FormulaDict of components to use instead of the solution's current components.

        Returns:
            The amount of the solute in question, in the specified units

        See Also:
            :attr:`mass`
            :meth:`add_amount`
            :meth:`set_amount`
            :meth:`get_total_amount`
            :meth:`get_osmolarity`
            :meth:`get_osmolality`
            :meth:`get_total_moles_solute`
            :func:`pyEQL.utils.interpret_units`
        """
        if components is None:
            components = self.components

        z = 1
        # sanitized unit to be passed to pint
        if "eq" in units:
            _units = units.replace("eq", "mol")
            z = self.get_property(solute, "charge")
            if z == 0:  # uncharged solutes have zero equiv concentration
                return ureg.Quantity(0, _units)
        else:
            _units = interpret_units(units)

        # retrieve the number of moles of solute and its molecular weight
        try:
            moles = ureg.Quantity(components[solute], "mol")
        # if the solute is not present in the solution, we'll get a KeyError
        # In that case, the amount is zero
        except KeyError:
            try:
                return ureg.Quantity(0, _units)
            except DimensionalityError:
                self.logger.error(
                    f"Unsupported unit {units} specified for zero-concentration solute {solute}. Returned 0."
                )
                return ureg.Quantity(0, "dimensionless")

        # with pint unit conversions enabled, we just pass the unit to pint
        # the logic tests here ensure that only the required arguments are
        # passed to pint for the unit conversion. This avoids unnecessary
        # function calls.
        if units == "count":
            return round((moles * ureg.N_A).to("dimensionless"), 0)
        if units == "fraction":
            return moles / (self.get_moles_solvent() + self.get_total_moles_solute())
        mw = self.get_property(solute, "molecular_weight").to("g/mol")
        if units == "%":
            return moles.to("kg", "chem", mw=mw) / self.mass.to("kg") * 100
        qty = ureg.Quantity(_units)
        if _units in ["eq", "mol", "moles"] or qty.check("[substance]"):
            return z * moles.to(_units)
        if (
            _units in ["mol/L", "eq/L", "g/L", "mg/L", "ug/L"]
            or qty.check("[substance]/[length]**3")
            or qty.check("[mass]/[length]**3")
        ):
            return z * moles.to(_units, "chem", mw=mw, volume=self.volume)
        if _units in ["mol/kg"] or qty.check("[substance]/[mass]") or qty.check("[mass]/[mass]"):
            return z * moles.to(_units, "chem", mw=mw, solvent_mass=self.solvent_mass)
        if _units in ["kg", "g"] or qty.check("[mass]"):
            return moles.to(_units, "chem", mw=mw)

        raise ValueError(f"Unsupported unit {units} specified for get_amount")

<<<<<<< HEAD
    def get_components_by_element(self, components: FormulaDict | None = None) -> dict[str, list]:
=======
    def get_components_by_element(
        self, nested: bool = False
    ) -> dict[str, list[str]] | dict[str, dict[float | str, list[str]]]:
>>>>>>> c6c3c17a
        """
        Return a list of all species associated with a given element.

        Args:
            nested : bool
                Whether to return a nested dictionary of <element>
                to <valence> => <list of species> mapping. False by default.

        Returns:
            A mapping of element to a list of species in the solution.

            If nested is False (default), elements (keys) are suffixed with
            their oxidation state in parentheses, e.g.,

            {"Na(1.0)":["Na[+1]", "NaOH(aq)"]}

            If nested is True, the dictionary is nested, e.g.,

            {"Na": [{1:["Na[+1]", "NaOH(aq)"]}]}.

            Note that the valence may be a string, assuming the value "unk"
            denoting an unknown oxidation state.

        Species associated with each element are sorted in descending order of the amount
        present (i.e., the first species listed is the most abundant).

        Args:
            components: FormulaDict, optional
                A FormulaDict of components to use instead of the solution's current components.

        Returns:
            A list of strings of all species associated with a given element.
        """
        if components is None:
            components = self.components

        d = {}
        # by sorting the components according to amount, we ensure that the species
        # are sorted in descending order of concentration in the resulting dict
        for s in components:
            # determine the element and oxidation state
            elements = self.get_property(s, "elements")

            for el in elements:
                try:
                    oxi_states = self.get_property(s, "oxi_state_guesses")
                    oxi_state = oxi_states.get(el, UNKNOWN_OXI_STATE)
                except (TypeError, IndexError):
                    self.logger.error(f"No oxidation state found for element {el}. Assigning '{UNKNOWN_OXI_STATE}'")
                    oxi_state = UNKNOWN_OXI_STATE
                if d.get(el):
                    if d[el].get(oxi_state):
                        d[el][oxi_state].append(s)
                    else:
                        d[el][oxi_state] = [s]
                else:
                    d[el] = {oxi_state: [s]}

        if nested:
            return d
        return {f"{el}({val})": species for el, val_dict in d.items() for val, species in val_dict.items()}

    def get_el_amt_dict(self, nested: bool = False) -> dict[str, float] | dict[str, dict[float | str, float]]:
        """
        Return a dict of Element: amount in mol.

        Args:
            nested : bool
                Whether to return a nested dictionary of <element>
                to <valence> => amount mapping. False by default.

        Returns:
            A mapping of element to its amount in moles in the solution.

            If nested is False (default), elements (keys) are suffixed with
            their oxidation state in parentheses, e.g.,

            {"Fe(2.0)": 0.354, "Cl(-1.0)": 0.708}

            If nested is True, the dictionary is nested, e.g.,

            {"Fe": {2.0: 0.354}, "Cl": {-1.0: 0.708}}.}

            Note that the valence may be a string, assuming the value "unk"
            denoting an unknown oxidation state.
        """
        d = {}
        for s, mol in self.components.items():
            elements = self.get_property(s, "elements")
            pmg_ion_dict = self.get_property(s, "pmg_ion")
            oxi_states = self.get_property(s, "oxi_state_guesses")

            for el in elements:
                # stoichiometric coefficient, mol element per mol solute
                stoich = pmg_ion_dict.get(el)
                try:
                    oxi_states = self.get_property(s, "oxi_state_guesses")
                    oxi_state = oxi_states.get(el, UNKNOWN_OXI_STATE)
                except (TypeError, IndexError):
                    self.logger.error(f"No oxidation state found for element {el}. Assigning '{UNKNOWN_OXI_STATE}'")
                    oxi_state = UNKNOWN_OXI_STATE
                if d.get(el):
                    if d[el].get(oxi_state):
                        d[el][oxi_state] += stoich * mol
                    else:
                        d[el][oxi_state] = stoich * mol
                else:
                    d[el] = {oxi_state: stoich * mol}

        if nested:
            return d
        return {f"{el}({val})": amount for el, val_dict in d.items() for val, amount in val_dict.items()}

    def get_total_amount(self, element: str, units: str, components: FormulaDict | None = None) -> Quantity:
        """
        Return the total amount of 'element' (across all solutes) in the solution.

        Args:
            element: The symbol of the element of interest. The symbol can optionally be followed by the
                oxidation state in parentheses, e.g., "Na(1.0)", "Fe(2.0)", or "O(0.0)". If no oxidation state
                is given, the total concentration of the element (over all oxidation states) is returned.
            units : str
                Units desired for the output. Any unit understood by `get_amount` can be used. Examples of valid
                units are 'mol/L','mol/kg','mol', 'kg', and 'g/L'.
            components: FormulaDict, optional
                A FormulaDict of components to use instead of the solution's current components.

        Returns:
            The total amount of the element in the solution, in the specified units

        See Also:
            :meth:`get_amount`
            :func:`pyEQL.utils.interpret_units`
        """
        if components is None:
            components = self.components

        _units = interpret_units(units)
        TOT: Quantity = ureg.Quantity(0, _units)

        # standardize the element formula and units
        el = str(Element(element.split("(")[0]))
        units = interpret_units(units)

        # enumerate the species whose concentrations we need
        comp_by_element = self.get_components_by_element(components)

        # compile list of species in different ways depending whether there is an oxidation state
        if "(" in element and UNKNOWN_OXI_STATE not in element:
            ox = float(element.split("(")[-1].split(")")[0])
            key = f"{el}({ox})"
            species = comp_by_element.get(key)
        else:
            species = []
            for k, v in comp_by_element.items():
                if k.split("(")[0] == el:
                    species.extend(v)

        # loop through the species of interest, adding moles of element
        for item, amt in components.items():
            if item in species:
                amt = self.get_amount(item, units, components=components)
                ion = Ion.from_formula(item)

                # convert the solute amount into the amount of element by
                # either the mole / mole or weight ratio
                if ureg.Quantity(units).dimensionality in (
                    "[substance]",
                    "[substance]/[length]**3",
                    "[substance]/[mass]",
                ):
                    TOT += amt * ion.get_el_amt_dict()[el]  # returns {el: mol per formula unit}

                elif ureg.Quantity(units).dimensionality in (
                    "[mass]",
                    "[mass]/[length]**3",
                    "[mass]/[mass]",
                ):
                    TOT += amt * ion.to_weight_dict[el]  # returns {el: wt fraction}

        return TOT

    def add_solute(self, formula: str, amount: str):
        """Primary method for adding substances to a pyEQL solution.

        Args:
            formula (str): Chemical formula for the solute. Charged species must contain a + or - and
            (for polyvalent solutes) a number representing the net charge (e.g. 'SO4-2').
            amount (str): The amount of substance in the specified unit system. The string should contain
            both a quantity and a pint-compatible representation of a ureg. e.g. '5 mol/kg' or '0.1 g/L'.
        """
        # if units are given on a per-volume basis,
        # iteratively solve for the amount of solute that will preserve the
        # original volume and result in the desired concentration
        if ureg.Quantity(amount).dimensionality in (
            "[substance]/[length]**3",
            "[mass]/[length]**3",
        ):
            # store the original volume for later
            orig_volume = self.volume

            # add the new solute
            quantity = ureg.Quantity(amount)
            mw = self.get_property(formula, "molecular_weight")  # returns a quantity
            target_mol = quantity.to("moles", "chem", mw=mw, volume=self.volume, solvent_mass=self.solvent_mass)
            self.components[formula] = target_mol.to("moles").magnitude

            # calculate the volume occupied by all the solutes
            solute_vol = self._get_solute_volume()

            # determine the volume of solvent that will preserve the original volume
            target_vol = orig_volume - solute_vol

            # adjust the amount of solvent
            # density is returned in kg/m3 = g/L
            target_mass = target_vol * ureg.Quantity(self.water_substance.rho, "g/L")
            # mw = ureg.Quantity(self.get_property(self.solvent_name, "molecular_weight"))
            mw = self.get_property(self.solvent, "molecular_weight")
            if mw is None:
                raise ValueError(f"Molecular weight for solvent {self.solvent} not found in database. Cannot proceed.")
            target_mol = target_mass.to("g") / mw.to("g/mol")
            self.components[self.solvent] = target_mol.magnitude

        else:
            # add the new solute
            quantity = ureg.Quantity(amount)
            mw = ureg.Quantity(self.get_property(formula, "molecular_weight"))
            target_mol = quantity.to("moles", "chem", mw=mw, volume=self.volume, solvent_mass=self.solvent_mass)
            self.components[formula] = target_mol.to("moles").magnitude

            # update the volume to account for the space occupied by all the solutes
            # make sure that there is still solvent present in the first place
            if self.solvent_mass <= ureg.Quantity(0, "kg"):
                self.logger.error("All solvent has been depleted from the solution")
                return
            # set the volume recalculation flag
            self.volume_update_required = True

    def add_amount(self, solute: str, amount: str):
        """
        Add the amount of 'solute' to the parent solution.

        Args:
            solute : str
                String representing the name of the solute of interest
            amount : str quantity
                String representing the concentration desired, e.g. '1 mol/kg'
                If the units are given on a per-volume basis, the solution
                volume is not recalculated
                If the units are given on a mass, substance, per-mass, or
                per-substance basis, then the solution volume is recalculated
                based on the new composition

        Returns:
            Nothing. The concentration of solute is modified.
        """
        # Get the current amount of the solute
        current_amt = self.get_amount(solute, amount.split(" ")[1])
        if current_amt.magnitude == 0:
            self.logger.warning(f"Add new solute {solute} to the solution")
        new_amt = ureg.Quantity(amount) + current_amt
        self.set_amount(solute, new_amt)

    def set_amount(self, solute: str, amount: str):
        """
        Set the amount of 'solute' in the parent solution.

        Args:
            solute : str
                String representing the name of the solute of interest
            amount : str Quantity
                String representing the concentration desired, e.g. '1 mol/kg'
                If the units are given on a per-volume basis, the solution
                volume is not recalculated and the molar concentrations of
                other components in the solution are not altered, while the
                molal concentrations are modified.

                If the units are given on a mass, substance, per-mass, or
                per-substance basis, then the solution volume is recalculated
                based on the new composition and the molal concentrations of
                other components are not altered, while the molar concentrations
                are modified.

        Returns:
            Nothing. The concentration of solute is modified.

        """
        # raise an error if a negative amount is specified
        if ureg.Quantity(amount).magnitude < 0:
            raise ValueError(f"Negative amount specified for solute {solute}. Concentration not changed.")

        # if units are given on a per-volume basis,
        # iteratively solve for the amount of solute that will preserve the
        # original volume and result in the desired concentration
        if ureg.Quantity(amount).dimensionality in (
            "[substance]/[length]**3",
            "[mass]/[length]**3",
        ):
            # store the original volume for later
            orig_volume = self.volume

            # change the amount of the solute present to match the desired amount
            self.components[solute] = (
                ureg.Quantity(amount)
                .to(
                    "moles",
                    "chem",
                    mw=ureg.Quantity(self.get_property(solute, "molecular_weight")),
                    volume=self.volume,
                    solvent_mass=self.solvent_mass,
                )
                .magnitude
            )

            # calculate the volume occupied by all the solutes
            solute_vol = self._get_solute_volume()

            # determine the volume of solvent that will preserve the original volume
            target_vol = orig_volume - solute_vol

            # adjust the amount of solvent
            target_mass = target_vol * ureg.Quantity(self.water_substance.rho, "g/L")
            mw = self.get_property(self.solvent, "molecular_weight")
            target_mol = target_mass / mw
            self.components[self.solvent] = target_mol.to("mol").magnitude

        else:
            # change the amount of the solute present
            self.components[solute] = (
                ureg.Quantity(amount)
                .to(
                    "moles",
                    "chem",
                    mw=ureg.Quantity(self.get_property(solute, "molecular_weight")),
                    volume=self.volume,
                    solvent_mass=self.solvent_mass,
                )
                .magnitude
            )

            # update the volume to account for the space occupied by all the solutes
            # make sure that there is still solvent present in the first place
            if self.solvent_mass <= ureg.Quantity(0, "kg"):
                self.logger.critical("All solvent has been depleted from the solution")
                return

            self._update_volume()

    def get_total_moles_solute(self) -> Quantity:
        """Return the total moles of all solute in the solution."""
        tot_mol = 0
        for item in self.components:
            if item != self.solvent:
                tot_mol += self.components[item]
        return ureg.Quantity(tot_mol, "mol")

    def get_moles_solvent(self) -> Quantity:
        """
        Return the moles of solvent present in the solution.

        Returns:
            The moles of solvent in the solution.

        """
        return self.get_amount(self.solvent, "mol")

    def get_osmolarity(self, activity_correction=False) -> Quantity:
        """Return the osmolarity of the solution in Osm/L.

        Args:
            activity_correction : bool
                If TRUE, the osmotic coefficient is used to calculate the
                osmolarity. This correction is appropriate when trying to predict
                the osmolarity that would be measured from e.g. freezing point
                depression. Defaults to FALSE if omitted.
        """
        factor = self.get_osmotic_coefficient() if activity_correction is True else 1
        return factor * self.get_total_moles_solute() / self.volume.to("L")

    def get_osmolality(self, activity_correction=False) -> Quantity:
        """Return the osmolality of the solution in Osm/kg.

        Args:
            activity_correction : bool
                If TRUE, the osmotic coefficient is used to calculate the
                osmolarity. This correction is appropriate when trying to predict
                the osmolarity that would be measured from e.g. freezing point
                depression. Defaults to FALSE if omitted.
        """
        factor = self.get_osmotic_coefficient() if activity_correction is True else 1
        return factor * self.get_total_moles_solute() / self.solvent_mass.to("kg")

    def get_salt(self) -> Salt:
        """
        Determine the predominant salt in a solution of ions.

        Many empirical equations for solution properties such as activity coefficient,
        partial molar volume, or viscosity are based on the concentration of
        single salts (e.g., NaCl). When multiple ions are present (e.g., a solution
        containing Na+, Cl-, and Mg+2), it is generally not possible to directly model
        these quantities. pyEQL works around this problem by treating such solutions
        as single salt solutions.

        The get_salt() method examines the ionic composition of a solution and returns
        an object that identifies the single most predominant salt in the solution, defined
        by the cation and anion with the highest mole fraction. The Salt object contains
        information about the stoichiometry of the salt to enable its effective concentration
        to be calculated (e.g., if a solution contains 0.5 mol/kg of Na+ and Cl-, plus traces
        of H+ and OH-, the matched salt is 0.5 mol/kg NaCl).

        Returns:
            Salt object containing information about the parent salt.

        See Also:
            :py:meth:`get_activity`
            :py:meth:`get_activity_coefficient`
            :py:meth:`get_water_activity`
            :py:meth:`get_osmotic_coefficient`
            :py:attr:`osmotic_pressure`
            :py:attr:`viscosity_kinematic`

        Examples:
            >>> s1 = Solution([['Na+','0.5 mol/kg'],['Cl-','0.5 mol/kg']])
            >>> s1.get_salt()
            <pyEQL.salt_ion_match.Salt object at 0x7fe6d3542048>
            >>> s1.get_salt().formula
            'NaCl'
            >>> s1.get_salt().nu_cation
            1
            >>> s1.get_salt().z_anion
            -1

            >>> s2 = pyEQL.Solution([['Na+','0.1 mol/kg'],['Mg+2','0.2 mol/kg'],['Cl-','0.5 mol/kg']])
            >>> s2.get_salt().formula
            'MgCl2'
            >>> s2.get_salt().nu_anion
            2
            >>> s2.get_salt().z_cation
            2
        """
        try:
            salt: Salt = next(d["salt"] for d in self.get_salt_dict().values())
            return salt
        except StopIteration:
            return None

    # TODO - modify? deprecate? make a salts property?
    def get_salt_dict(self, cutoff: float = 1e-6, use_totals: bool = True) -> dict[str, dict[str, float | Salt]]:
        """
        Returns a dict that represents the salts of the Solution by pairing anions and cations.

        The ``get_salt_dict()`` method examines the ionic composition of a solution and approximates it as a set of
        salts instead of individual ions. The method returns a dictionary of Salt objects where the keys are the salt
        formulas (e.g., 'NaCl'). The Salt object contains information about the stoichiometry of the salt to
        enable its effective concentration to be calculated (e.g., 1 M MgCl2 yields 1 M Mg+2 and 2 M Cl-).

        Args:
            cutoff: Lowest molal concentration to consider. No salts below this value will be included in the output.
                Useful for excluding analysis of trace anions. Defaults to 1e-6 (1 part per million).
            use_totals: Whether or not to base the analysis on the concentration of the predominant species of each
                element. Note that species in which a given element assumes a different oxidation state are always
                treated separately.

        Returns:
            dict
                A dictionary of representing salts in the solution, keyed by the salt formula.

        Notes:
            The dict maps salt formulas to dictionaries containing their amounts and composition. The amount is stored
            in moles under the key "mol", and a :class:`pyEQL.salt_ion_match.Salt` object stored under the "salt" key
            represents the composition. Salts are identified by pairing the predominant cations and anions in the
            solution, in descending order of their respective equivalent amounts.

            Many empirical equations for solution properties such as activity coefficient, partial molar volume, or
            viscosity are based on the concentration of single salts (e.g., NaCl). When multiple ions are present
            (e.g., a solution containing Na+, Cl-, and Mg+2), it is generally not possible to directly model
            these quantities.

        Examples:
            >>> from pyEQL import Solution
            >>> from pyEQL.salt_ion_match import Salt
            >>> s1 = Solution(
            ...     solutes={
            ...         'Na[+1]': '1 mol/L',
            ...         'Cl[-1]': '1 mol/L',
            ...         'Ca[+2]': '0.01 mol/kg',
            ...         'HCO3[-1]': '0.007 mol/kg',
            ...         'CO3[-2]': '0.001 mol/kg',
            ...         'ClO[-1]': '0.001 mol/kg',
            ...     }
            ... )
            >>> salt_dict = s1.get_salt_dict()
            >>> list(salt_dict)  # Only returns salts with concentrations > 1e-3 m
            ['NaCl', 'Ca(HCO3)2']
            >>> salt_dict['NaCl']['salt']
            <pyEQL.salt_ion_match.Salt object at ...>
            >>> salt_dict['NaCl']['mol']
            1.0
            >>> salt_dict = s1.get_salt_dict(cutoff=1e-4)
            >>> list(salt_dict)  # Returns 'Ca(ClO)2' because of reduced cutoff and Cl has different oxidation state
            ['NaCl', 'Ca(HCO3)2', 'Ca(ClO)2']
            >>> salt_dict = s1.get_salt_dict(cutoff=1e-4, use_totals=False)
            >>> list(salt_dict)  # Returns salts with minor (same oxidation state) species since use_totals=False
            ['NaCl', 'Ca(HCO3)2', 'CaCO3', 'Ca(ClO)2']

        See Also:
            :attr:`components`
            :attr:`cations`
            :attr:`anions`
            :class:`pyEQL.salt_ion_match.Salt`
            :py:meth:`get_activity_coefficient`
            :py:meth:`get_water_activity`
            :py:meth:`get_osmotic_coefficient`
        """
        salt_dict: dict[str, dict[str, float | Salt]] = {}

        if use_totals:
            # # use only the predominant species for each element
            components = {}
            for el, lst in self.get_components_by_element().items():
                component = lst[0]
                ion = Ion.from_formula(component)
                el_no_oxi_state = el.split("(")[0]
                nu_el = ion.get_el_amt_dict()[el_no_oxi_state]
                components[component] = self.get_total_amount(el, "mol").magnitude / nu_el
            # add H+ and OH-, which would otherwise be excluded
            for k in ["H[+1]", "OH[-1]"]:
                if self.components.get(k):
                    components[k] = self.components[k]
        else:
            components = self.components
        components = dict(sorted(components.items(), key=lambda x: x[1], reverse=True))

        # warn if something other than water is the predominant component
        if next(iter(components)) != "H2O(aq)":
            self.logger.warning("H2O(aq) is not the most prominent component in this Solution!")

        # equivalents (charge-weighted moles) of cations and anions
        cations = set(self.cations.keys()).intersection(components.keys())
        anions = set(self.anions.keys()).intersection(components.keys())

        # calculate the charge-weighted (equivalent) concentration of each ion
        cation_equiv = {k: self.get_property(k, "charge") * components[k] for k in cations}
        anion_equiv = {
            k: self.get_property(k, "charge") * components[k] * -1 for k in anions
        }  # make sure amounts are positive

        # sort in descending order of equivalent concentration
        cation_equiv = dict(sorted(cation_equiv.items(), key=lambda x: x[1], reverse=True))
        anion_equiv = dict(sorted(anion_equiv.items(), key=lambda x: x[1], reverse=True))

        len_cat = len(cation_equiv)
        len_an = len(anion_equiv)

        # start with the first cation and anion
        index_cat = 0
        index_an = 0

        # list(dict) returns a list of [[key, value],]
        cation_list = [[k, v] for k, v in cation_equiv.items()]
        anion_list = [[k, v] for k, v in anion_equiv.items()]
        solvent_mass = self.solvent_mass.to("kg").m
        # tolerance for detecting edge cases where equilibrate() slightly changes the
        # total amount of a solute
        _atol = 1e-16

        while index_cat < len_cat and index_an < len_an:
            c1 = cation_list[index_cat][-1]
            a1 = anion_list[index_an][-1]
            salt = Salt(cation_list[index_cat][0], anion_list[index_an][0])

            # Use the smaller of the two amounts
            equivs_consumed = min(c1, a1)
            cation_list[index_cat][-1] -= equivs_consumed
            anion_list[index_an][-1] -= equivs_consumed
            index_an += 1 if a1 == equivs_consumed else 0
            index_cat += 1 if c1 == equivs_consumed else 0
            mol = equivs_consumed / (salt.z_cation * salt.nu_cation)

            # filter out water and zero, effectively zero, and sub-cutoff salt amounts
            if salt.formula != "HOH" and (mol / solvent_mass + _atol) >= cutoff:
                salt_dict[salt.formula] = {"salt": salt, "mol": mol}

        return dict(sorted(salt_dict.items(), key=lambda x: x[1]["mol"], reverse=True))

    def equilibrate(self, **kwargs) -> None:
        """
        Update the composition of the Solution using the thermodynamic engine.

        Any kwargs specified are passed through to self.engine.equilibrate()

        Returns:
            Nothing. The .components attribute of the Solution is updated.
        """
        self.engine.equilibrate(self, **kwargs)

    # Activity-related methods
    def get_activity_coefficient(
        self,
        solute: str,
        scale: Literal["molal", "molar", "fugacity", "rational"] = "molal",
    ) -> Quantity:
        """
        Return the activity coefficient of a solute in solution.

        The model used to calculate the activity coefficient is determined by the Solution's equation of state
        engine.

        Args:
            solute: The solute for which to retrieve the activity coefficient
            scale:  The activity coefficient concentration scale
            verbose: If True, pyEQL will print a message indicating the parent salt
                     that is being used for activity calculations. This option is
                     useful when modeling multicomponent solutions. False by default.

        Returns:
            Quantity: the activity coefficient as a dimensionless pint Quantity
        """
        # return unit activity coefficient if the concentration of the solute is zero
        if self.get_amount(solute, "mol").magnitude == 0:
            return ureg.Quantity(1, "dimensionless")

        try:
            # get the molal-scale activity coefficient from the EOS engine
            molal = self.engine.get_activity_coefficient(solution=self, solute=solute)
        except (ValueError, ZeroDivisionError):
            self.logger.error("Calculation unsuccessful. Returning unit activity coefficient.", exc_info=True)
            return ureg.Quantity(1, "dimensionless")

        # if necessary, convert the activity coefficient to another scale, and return the result
        if scale == "molal":
            return molal
        if scale == "molar":
            total_molality = self.get_total_moles_solute() / self.solvent_mass
            total_molarity = self.get_total_moles_solute() / self.volume
            return (molal * ureg.Quantity(self.water_substance.rho, "g/L") * total_molality / total_molarity).to(
                "dimensionless"
            )
        if scale == "rational":
            return molal * (1 + ureg.Quantity(0.018015, "kg/mol") * self.get_total_moles_solute() / self.solvent_mass)

        raise ValueError("Invalid scale argument. Pass 'molal', 'molar', or 'rational'.")

    def get_activity(
        self,
        solute: str,
        scale: Literal["molal", "molar", "rational"] = "molal",
    ) -> Quantity:
        """
        Return the thermodynamic activity of the solute in solution on the chosen concentration scale.

        Args:
            solute:
                String representing the name of the solute of interest
            scale:
                The concentration scale for the returned activity.
                Valid options are "molal", "molar", and "rational" (i.e., mole fraction).
                By default, the molal scale activity is returned.
            verbose:
                If True, pyEQL will print a message indicating the parent salt
                that is being used for activity calculations. This option is
                useful when modeling multicomponent solutions. False by default.

        Returns:
            The thermodynamic activity of the solute in question (dimensionless Quantity)

        Notes:
            The thermodynamic activity depends on the concentration scale used [rs]_ .
            By default, the ionic strength, activity coefficients, and activities are all
            calculated based on the molal (mol/kg) concentration scale.

        References:
            .. [rs] Robinson, R. A.; Stokes, R. H. Electrolyte Solutions: Second Revised
                Edition; Butterworths: London, 1968, p.32.

        See Also:
            :attr:`ionic_strength`
            :py:meth:`get_activity_coefficient`
            :py:meth:`get_salt`

        """
        # switch to the water activity function if the species is H2O
        if solute in ["H2O(aq)", "water", "H2O", "HOH"]:
            activity = self.get_water_activity()
        else:
            # determine the concentration units to use based on the desired scale
            if scale == "molal":
                units = "mol/kg"
            elif scale == "molar":
                units = "mol/L"
            elif scale == "rational":
                units = "fraction"
            else:
                raise ValueError("Invalid scale argument. Pass 'molal', 'molar', or 'rational'.")

            activity = (self.get_activity_coefficient(solute, scale=scale) * self.get_amount(solute, units)).magnitude
            self.logger.debug(f"Calculated {scale} scale activity of solute {solute} as {activity}")

        return ureg.Quantity(activity, "dimensionless")

    # TODO - engine method
    def get_osmotic_coefficient(self, scale: Literal["molal", "molar", "rational"] = "molal") -> Quantity:
        """
        Return the osmotic coefficient of an aqueous solution.

        The method used depends on the Solution object's equation of state engine.

        """
        molal_phi = self.engine.get_osmotic_coefficient(self)

        if scale == "molal":
            return molal_phi
        if scale == "rational":
            return (
                -molal_phi
                * ureg.Quantity(0.018015, "kg/mol")
                * self.get_total_moles_solute()
                / self.solvent_mass
                / np.log(self.get_amount(self.solvent, "fraction"))
            )
        if scale == "fugacity":
            return np.exp(
                -molal_phi * ureg.Quantity(0.018015, "kg/mol") * self.get_total_moles_solute() / self.solvent_mass
                - np.log(self.get_amount(self.solvent, "fraction"))
            ) * ureg.Quantity(1, "dimensionless")

        raise ValueError("Invalid scale argument. Pass 'molal', 'rational', or 'fugacity'.")

    def get_water_activity(self) -> Quantity:
        r"""
        Return the water activity.

        Returns:
            Quantity:
                The thermodynamic activity of water in the solution.

        See Also:
            :attr:`ionic_strength`
            :py:meth:`get_activity_coefficient`
            :py:meth:`get_salt`

        Notes:
            Water activity is related to the osmotic coefficient in a solution containing i solutes by:

            .. math:: \ln a_{w} = - \Phi M_{w} \sum_{i} m_{i}

            Where :math:`M_{w}` is the molar mass of water (0.018015 kg/mol) and :math:`m_{i}` is the molal
            concentration of each species.

            If appropriate Pitzer model parameters are not available, the
            water activity is assumed equal to the mole fraction of water.

        References:
            Blandamer, Mike J., Engberts, Jan B. F. N., Gleeson, Peter T., Reis, Joao Carlos R., 2005. "Activity of
            water in aqueous systems: A frequently neglected property." *Chemical Society Review* 34, 440-458.

        Examples:
            >>> s1 = pyEQL.Solution([['Na+','0.3 mol/kg'],['Cl-','0.3 mol/kg']])
            >>> s1.get_water_activity()
            <Quantity(0.9900944932888518, 'dimensionless')>
        """
        osmotic_coefficient = self.get_osmotic_coefficient()

        if osmotic_coefficient == 1:
            self.logger.warning("Pitzer parameters not found. Water activity set equal to mole fraction")
            return self.get_amount("H2O", "fraction")

        concentration_sum = np.sum([mol for item, mol in self.components.items() if item != "H2O(aq)"])
        concentration_sum /= self.solvent_mass.to("kg").magnitude  # converts to mol/kg

        self.logger.debug("Calculated water activity using osmotic coefficient")

        return ureg.Quantity(np.exp(-osmotic_coefficient * 0.018015 * concentration_sum), "dimensionless")

    def get_chemical_potential_energy(self, activity_correction: bool = True) -> Quantity:
        r"""
        Return the total chemical potential energy of a solution (not including
        pressure or electric effects).

        Args:
            activity_correction : bool, optional
                If True, activities will be used to calculate the true chemical
                potential. If False, mole fraction will be used, resulting in
                a calculation of the ideal chemical potential.

        Returns:
            Quantity
                The actual or ideal chemical potential energy of the solution, in Joules.

        Notes:
            The chemical potential energy (related to the Gibbs mixing energy) is
            calculated as follows: [koga]_

            .. math::      E = R T \sum_i n_i  \ln a_i

            or

            .. math::      E = R T \sum_i n_i \ln x_i

            Where :math:`n` is the number of moles of substance, :math:`T` is the temperature in kelvin,
            :math:`R` the ideal gas constant, :math:`x` the mole fraction, and :math:`a` the activity of
            each component.

            Note that dissociated ions must be counted as separate components,
            so a simple salt dissolved in water is a three component solution (cation,
            anion, and water).

        References:
            .. [koga] Koga, Yoshikata, 2007. *Solution Thermodynamics and its Application to Aqueous Solutions:*
               *A differential approach.* Elsevier, 2007, pp. 23-37.
        """
        E = ureg.Quantity(0, "J")

        # loop through all the components and add their potential energy
        for item in self.components:
            try:
                if activity_correction is True:
                    E += (
                        ureg.R
                        * self.temperature.to("K")
                        * self.get_amount(item, "mol")
                        * np.log(self.get_activity(item))
                    )
                else:
                    E += (
                        ureg.R
                        * self.temperature.to("K")
                        * self.get_amount(item, "mol")
                        * np.log(self.get_amount(item, "fraction"))
                    )
            # If we have a solute with zero concentration, we will get a ValueError
            except ValueError:
                continue

        return E.to("J")

    def _get_property(self, solute: str, name: str) -> Any | None:
        """Retrieve a thermodynamic property (such as diffusion coefficient)
        for solute, and adjust it from the reference conditions to the conditions
        of the solution.

        Args:
            solute: str
                String representing the chemical formula of the solute species
            name: str
                The name of the property needed, e.g.
                'diffusion coefficient'

        Returns:
            Quantity: The desired parameter or None if not found

        """
        base_temperature = ureg.Quantity(25, "degC")
        # base_pressure = ureg.Quantity("1 atm")

        # query the database using the standardized formula
        rform = standardize_formula(solute)
        # TODO - there seems to be a bug in mongomock / JSONStore wherein properties does
        # not properly return dot-notation fields, e.g. size.molar_volume will not be returned.
        # also $exists:True does not properly return dot notated fields.
        # for now, just set properties=[] to return everything
        # data = list(self.database.query({"formula": rform, name: {"$ne": None}}, properties=["formula", name]))
        data = list(self.database.query({"formula": rform, name: {"$ne": None}}))
        # formulas should always be unique in the database. len==0 indicates no
        # data. len>1 indicates duplicate data.
        if len(data) > 1:
            self.logger.warning(f"Duplicate database entries for solute {solute} found!")
        if len(data) == 0:
            # TODO - add molar volume of water to database?
            if name == "size.molar_volume" and rform == "H2O(aq)":
                # calculate the partial molar volume for water since it isn't in the database
                vol = ureg.Quantity(self.get_property("H2O", "molecular_weight")) / (
                    ureg.Quantity(self.water_substance.rho, "g/L")
                )

                return vol.to("cm **3 / mol")

            # try to determine basic properties using pymatgen
            doc = Solute.from_formula(rform).as_dict()
            data = [doc]

        doc: dict = data[0]

        try:
            # perform temperature-corrections or other adjustments for certain
            # parameter types
            if name == "transport.diffusion_coefficient":
                data = doc["transport"]["diffusion_coefficient"]
                if data is not None:
                    return ureg.Quantity(data["value"]).to("m**2/s")

            # just return the base-value molar volume for now; find a way to adjust for concentration later
            if name == "size.molar_volume":
                data = doc["size"]["molar_volume"]
                if data is not None:
                    base_value = ureg.Quantity(doc["size"]["molar_volume"].get("value"))
                    if self.temperature != base_temperature:
                        self.logger.warning(f"Partial molar volume for species {solute} not corrected for temperature")
                    return base_value
                return data

            if name == "model_parameters.dielectric_zuber":
                return ureg.Quantity(doc["model_parameters"]["dielectric_zuber"]["value"])

            if name == "model_parameters.activity_pitzer":
                # return a dict
                if doc["model_parameters"]["activity_pitzer"].get("Beta0") is not None:
                    return doc["model_parameters"]["activity_pitzer"]
                return None

            if name == "model_parameters.molar_volume_pitzer":
                # return a dict
                if doc["model_parameters"]["molar_volume_pitzer"].get("Beta0") is not None:
                    return doc["model_parameters"]["molar_volume_pitzer"]
                return None

            if name == "molecular_weight":
                return ureg.Quantity(doc.get(name))

            if name == "elements":
                return doc.get(name)

            if name == "oxi_state_guesses":
                # ensure that all oxi states are returned as floats
                return {k: float(v) for k, v in doc.get(name).items()}

            # for parameters not named above, just return the base value
            if name == "pmg_ion" or not isinstance(doc.get(name), dict):
                # if the queried value is not a dict, it is a root level key and should be returned as is
                return doc.get(name)

            val = doc[name].get("value")
            # self.logger.warning("%s has not been corrected for solution conditions" % name)
            if val is not None:
                return ureg.Quantity(val)

        except KeyError:
            self.logger.error(f"Property {name} for solute {solute} not found in database. Returning None.")
            return None

        if name == "model_parameters.molar_volume_pitzer":
            # return a dict
            if doc["model_parameters"]["molar_volume_pitzer"].get("Beta0") is not None:
                return doc["model_parameters"]["molar_volume_pitzer"]
            return None

        if name == "molecular_weight":
            return ureg.Quantity(doc.get(name))

        if name == "oxi_state_guesses":
            return doc.get(name)

        # for parameters not named above, just return the base value
        if name == "pmg_ion" or not isinstance(doc.get(name), dict):
            # if the queried value is not a dict, it is a root level key and should be returned as is
            return doc.get(name)

        val = doc[name].get("value")
        # self.logger.warning("%s has not been corrected for solution conditions" % name)
        if val is not None:
            return ureg.Quantity(val)
        return None

    def get_transport_number(self, solute: str) -> Quantity:
        r"""Calculate the transport number of the solute in the solution.

        Args:
            solute: Formula of the solute for which the transport number is
                to be calculated.

        Returns:
                The transport number of `solute`, as a dimensionless Quantity.

        Notes:
            Transport number is calculated according to :

                .. math::

                    t_i = {D_i z_i^2 C_i \over \sum D_i z_i^2 C_i}

                Where :math:`C_i` is the concentration in mol/L, :math:`D_i` is the diffusion
                coefficient, and :math:`z_i` is the charge, and the summation extends
                over all species in the solution.

                Diffusion coefficients :math:`D_i` are adjusted for the effects of temperature
                and ionic strength using the method implemented in PHREEQC >= 3.4.
                See `get_diffusion_coefficient for` further details.


        References:
                Geise, G. M.; Cassady, H. J.; Paul, D. R.; Logan, E.; Hickner, M. A. "Specific
                ion effects on membrane potential and the permselectivity of ion exchange membranes.""
                *Phys. Chem. Chem. Phys.* 2014, 16, 21673-21681.

        See Also:
            :py:meth:`get_diffusion_coefficient`
            :py:meth:`get_molar_conductivity`
        """
        solute = standardize_formula(solute)
        denominator = numerator = 0

        for item, mol in self.components.items():
            # the molar conductivity of each species is F/RT D * z^2, and the F/RT factor
            # cancels out
            # using species amounts in mol is equivalent to using concentrations in mol/L
            # since there is only one solution volume, and it's much faster.
            term = self.get_molar_conductivity(item).magnitude * mol

            if item == solute:
                numerator = term

            denominator += term

        return ureg.Quantity(numerator / denominator, "dimensionless")

    def _get_molar_conductivity(self, solute: str) -> Quantity:
        r"""
        Calculate the molar (equivalent) conductivity for a solute.

        Args:
            solute: String identifying the solute for which the molar conductivity is
                to be calculated.

        Returns:
            The molar or equivalent conductivity of the species in the solution.
            Zero if the solute is not charged.

        Notes:
            Molar conductivity is calculated from the Nernst-Einstein relation [smed]_

            .. math::

                \lambda_i = \frac{F^2}{RT} D_i z_i^2

            Diffusion coefficients :math:`D_i` are adjusted for the effects of temperature
            and ionic strength using the method implemented in PHREEQC >= 3.4.  See `get_diffusion_coefficient`
            for further details.

        References:
            1. .. [smed] Smedley, Stuart. The Interpretation of Ionic Conductivity in Liquids, pp 1-9. Plenum Press, 1980.

            2. https://www.hydrochemistry.eu/exmpls/sc.html

            3. Appelo, C.A.J. Solute transport solved with the Nernst-Planck equation for concrete pores with 'free'
               water and a double layer. Cement and Concrete Research 101, 2017.
               https://dx.doi.org/10.1016/j.cemconres.2017.08.030

            4. CRC Handbook of Chemistry and Physics

        See Also:
            :py:meth:`get_diffusion_coefficient`
        """
        D = self.get_diffusion_coefficient(solute)

        if D != 0:
            molar_cond = (
                D * (ureg.e * ureg.N_A) ** 2 * self.get_property(solute, "charge") ** 2 / (ureg.R * self.temperature)
            )
        else:
            molar_cond = ureg.Quantity(0, "mS / cm / (mol/L)")

        self.logger.debug(f"Calculated molar conductivity as {molar_cond} from D = {D!s} at T={self.temperature}")

        return molar_cond.to("mS / cm / (mol/L)")

    def _get_diffusion_coefficient(self, solute: str, activity_correction: bool = True) -> Quantity:
        r"""
        Get the **temperature-adjusted** diffusion coefficient of a solute.

        Args:
            solute: the solute for which to retrieve the diffusion coefficient.
            activity_correction: If True (default), adjusts the diffusion coefficient for the effects of ionic
                strength using a model from Ref 2.

        Notes:
            This method is equivalent to self.get_property(solute, "transport.diffusion_coefficient")
            ONLY when the Solution temperature is the same as the reference temperature for the diffusion coefficient
            in the database (usually 25 C).

            Otherwise, the reference D value is adjusted based on the Solution temperature and (optionally),
            ionic strength. The adjustments are

            .. math::

                D_T = D_{298} \exp(\frac{d}{T} - \frac{d}{298}) \frac{\nu_{298}}{\nu_T}

            .. math::

                D_{\gamma} = D^0 \exp(\frac{-a1 A |z_i| \sqrt{I}}{1+\kappa a})

            .. math::

                 \kappa a = B \sqrt{I} \frac{a2}{1+I^{0.75}}

            where a1, a2, and d are parameters from Ref. 2, A and B are the parameters used in the Debye Huckel
            equation, and I is the ionic strength. If the model parameters for a particular solute are not available,
            default values of d=0, a1=1.6, and a2=4.73 (as recommended in Ref. 2) are used instead.

        References:
            1. https://www.hydrochemistry.eu/exmpls/sc.html
            2. Appelo, C.A.J. Solute transport solved with the Nernst-Planck equation for concrete pores with 'free'
               water and a double layer. Cement and Concrete Research 101, 2017.
               https://dx.doi.org/10.1016/j.cemconres.2017.08.030
            3. CRC Handbook of Chemistry and Physics

        See Also:
            pyEQL.activity_correction._debye_parameter_B
            pyEQL.activity_correction._debye_parameter_activity

        """
        D = self.get_property(solute, "transport.diffusion_coefficient")
        rform = standardize_formula(solute)
        if D is None or D.magnitude == 0:
            self.logger.warning(
                f"Diffusion coefficient not found for species {rform}. Using default value of "
                f"{self.default_diffusion_coeff} m**2/s."
            )
            D = ureg.Quantity(self.default_diffusion_coeff, "m**2/s")

        # assume reference temperature is 298.15 K (this is the case for all current DB entries)
        T_ref = 298.15
        mu_ref = 0.0008900225512925807  # water viscosity from IAPWS97 at 298.15 K
        T_sol = self.temperature.to("K").magnitude
        mu = self.water_substance.mu

        # skip temperature correction if within 1 degree
        if abs(T_sol - T_ref) > 1 or activity_correction is True:
            # get the a1, a2, and d parameters required by the PHREEQC model
            try:
                doc = self.database.query_one({"formula": rform})
                d = doc["model_parameters"]["diffusion_temp_smolyakov"]["d"]["value"]
                a1 = doc["model_parameters"]["diffusion_temp_smolyakov"]["a1"]["value"]
                a2 = doc["model_parameters"]["diffusion_temp_smolyakov"]["a2"]["value"]
                # values will be a str, e.g. "1 dimensionless"
                d = float(d.split(" ")[0])
                a1 = float(a1.split(" ")[0])
                a2 = float(a2.split(" ")[0])
            except TypeError:
                # this means the database doesn't contain a d value.
                # according to Ref 2, the following are recommended default parameters
                self.logger.warning(
                    f"Temperature and ionic strength correction parameters for solute {rform} diffusion "
                    "coefficient not in database. Using recommended default values of a1=1.6, a2=4.73, and d=0."
                )
                d = 0
                a1 = 1.6
                a2 = 4.73

            # use the PHREEQC model from Ref 2 to correct for temperature if more than 1 degree different from T_ref
            if abs(T_sol - T_ref) > 1:
                D *= np.exp(d / T_sol - d / T_ref) * mu_ref / mu

            if activity_correction:
                A = _debye_parameter_activity(str(self.temperature)).to("kg**0.5/mol**0.5").magnitude / 2.303
                B = _debye_parameter_B(str(self.temperature)).to("1/angstrom * kg**0.5/mol**0.5").magnitude
                z = self.get_property(solute, "charge")
                IS = self.ionic_strength.magnitude
                kappaa = B * IS**0.5 * a2 / (1 + IS**0.75)
                # correct for ionic strength
                D *= np.exp(-a1 * A * abs(z) * IS**0.5 / (1 + kappaa))
            # else:
            #     # per CRC handbook, D increases by 2-3% per degree above 25 C
            #     return D * (1 + 0.025 * (T_sol - T_ref))

        return D

    def _get_mobility(self, solute: str) -> Quantity:
        r"""
        Calculate the ionic mobility of the solute.

        Args:
            solute (str): String identifying the solute for which the mobility is to be calculated.

        Returns:
            float: The ionic mobility. Zero if the solute is not charged.

        Note:
            This function uses the Einstein relation to convert a diffusion coefficient into an ionic mobility [smed]_

            .. math::

                \mu_i = {F |z_i| D_i \over RT}

        References:
            Smedley, Stuart I. The Interpretation of Ionic Conductivity in Liquids. Plenum Press, 1980.
        """
        D = self.get_diffusion_coefficient(solute)

        mobility = ureg.N_A * ureg.e * abs(self.get_property(solute, "charge")) * D / (ureg.R * self.temperature)

        self.logger.debug(f"Calculated ionic mobility as {mobility} from D = {D!s} at T={self.temperature}")

        return mobility.to("m**2/V/s")

    def get_lattice_distance(self, solute: str) -> Quantity:
        r"""
        Calculate the average distance between molecules.

        Calculate the average distance between molecules of the given solute,
        assuming that the molecules are uniformly distributed throughout the
        solution.

        Args:
            solute : str
                String representing the name of the solute of interest

        Returns:
            Quantity: The average distance between solute molecules

        Examples:
            >>> soln = Solution([['Na+','0.5 mol/kg'],['Cl-','0.5 mol/kg']])
            >>> soln.get_lattice_distance('Na+')
            1.492964.... nanometer

        Notes:
            The lattice distance is related to the molar concentration as follows:

            .. math:: d = ( C_i N_A ) ^ {-{1 \over 3}}

        """
        # calculate the volume per particle as the reciprocal of the molar concentration
        # (times avogadro's number). Take the cube root of the volume to get
        # the average distance between molecules
        distance = (self.get_amount(solute, "mol/L") * ureg.N_A) ** (-1 / 3)

        return distance.to("nm")

    def _adjust_charge_balance(self, atol=1e-8) -> None:
        """Helper method to adjust the charge balance of the Solution."""
        cb = self.charge_balance
        if not np.isclose(cb, 0, atol=atol):
            self.logger.info(f"Solution is not electroneutral (C.B. = {cb} eq/L).")
            if self.balance_charge is None:
                # Nothing to do.
                self.logger.info("balance_charge is None, so no charge balancing will be performed.")
                return

            self.logger.info(f"Adjusting {self._cb_species} to compensate.")

            if self.balance_charge == "pH":
                # the charge imbalance associated with the H+ / OH- system can be expressed
                # as ([H+] - [OH-]) or ([H+] - K_W/[H+]). If we adjust H+, we also have to
                # adjust OH- to maintain water equilibrium.
                C_hplus = self.get_amount("H+", "mol/L").magnitude
                start_imbalance = C_hplus - K_W / C_hplus
                new_imbalance = start_imbalance - cb
                # calculate the new concentration of H+ that will balance the charge
                # solve H^2 - new_imbalance H - K_W  = 0, so a=1, b=-new_imbalance, c=-K_W. Note that this is guaranteed to have real roots as
                # b^2-4ac > 0
                new_hplus = max(
                    [
                        (new_imbalance + np.sqrt(new_imbalance**2 + 4 * 1 * K_W)) / 2,
                        (new_imbalance - np.sqrt(new_imbalance**2 + 4 * 1 * K_W)) / 2,
                    ]
                )
                self.set_amount("H+", f"{new_hplus} mol/L")
                self.set_amount("OH-", f"{K_W / new_hplus} mol/L")
                return

            z = self.get_property(self._cb_species, "charge")
            try:
                self.add_amount(self._cb_species, f"{-1 * cb / z} mol")
                return
            except ValueError:
                # if the concentration is negative, it must mean there is not enough present.
                # remove everything that's present and log an error.
                self.components[self._cb_species] = 0.0
                self.logger.error(
                    f"There is not enough {self._cb_species} present to balance the charge. Try a different species."
                )
                return

    def _update_volume(self):
        """Recalculate the solution volume based on composition."""
        self._volume = self._get_solvent_volume() + self._get_solute_volume()

    def _get_solvent_volume(self):
        """Return the volume of the pure solvent."""
        # calculate the volume of the pure solvent
        solvent_vol = self.solvent_mass / ureg.Quantity(self.water_substance.rho, "g/L")

        return solvent_vol.to("L")

    def _get_solute_volume(self):
        """Return the volume of only the solutes."""
        return self.engine.get_solute_volume(self)

    def as_dict(self) -> dict:
        """Convert the Solution into a dict representation that can be serialized to .json or other format."""
        # clear the volume update flag, if required
        if self.volume_update_required:
            self._update_volume()
        d = super().as_dict()
        for k, v in d.items():
            # convert all Quantity to str
            if isinstance(v, Quantity):
                d[k] = str(v)
        # replace solutes with the current composition
        d["solutes"] = {k: f"{v} mol" for k, v in self.components.items()}
        # replace the engine with the associated str
        d["engine"] = self._engine
        # d["logger"] = self.logger.__dict__
        return d

    @classmethod
    def from_dict(cls, d: dict) -> Solution:
        """Instantiate a Solution from a dictionary generated by as_dict()."""
        # because of the automatic volume updating that takes place during the __init__ process,
        # care must be taken here to recover the exact quantities of solute and volume
        # first we store the volume of the serialized solution
        orig_volume = ureg.Quantity(d["volume"])
        # then instantiate a new one
        decoded = {k: MontyDecoder().process_decoded(v) for k, v in d.items() if not k.startswith("@")}
        new_sol = cls(**decoded)
        # now determine how different the new solution volume is from the original
        scale_factor = (orig_volume / new_sol.volume).magnitude
        # reset the new solution volume to that of the original. In the process of
        # doing this, all the solute amounts are scaled by new_sol.volume / volume
        new_sol.volume = str(orig_volume)
        # undo the scaling by diving by that scale factor
        for sol in new_sol.components:
            new_sol.components[sol] /= scale_factor
        # ensure that another volume update won't be triggered by these changes
        # (this line should in principle be unnecessary, but it doesn't hurt anything)
        new_sol.volume_update_required = False
        return new_sol

    @classmethod
    def from_preset(
        cls, preset: Literal["seawater", "rainwater", "wastewater", "urine", "normal saline", "Ringers lactate"]
    ) -> Solution:
        r"""Instantiate a solution from a preset composition.

        Args:
            preset (str): String representing the desired solution.
              Valid entries are 'seawater', 'rainwater', 'wastewater',
              'urine', 'normal saline' and 'Ringers lactate'.

        Returns:
            A pyEQL Solution object.

        Raises:
            FileNotFoundError: If the given preset file doesn't exist on the file system.

        Notes:
            The following sections explain the different solution options:

            - 'rainwater' - pure water in equilibrium with atmospheric CO2 at pH 6
            - 'seawater' or 'SW'- Standard Seawater. See Table 4 of the Reference for Composition [mf08]_
            - 'wastewater' or 'WW' - medium strength domestic wastewater. See Table 3-18 of [me13]_
            - 'urine' - typical human urine. See Table 3-15 of [me13]_
            - 'normal saline' or 'NS' - normal saline solution used in medicine [saline]_
            - 'Ringers lacatate' or 'RL' - Ringer's lactate solution used in medicine [lactate]_

        References:
            .. [mf08] Millero, Frank J. "The composition of Standard Seawater and the definition of
               the Reference-Composition Salinity Scale." *Deep-sea Research. Part I* 55(1), 2008, 50-72.

            .. [me13] Metcalf & Eddy, Inc. et al. *Wastewater Engineering: Treatment and Resource Recovery*, 5th Ed.
               McGraw-Hill, 2013.

            .. [saline] https://en.wikipedia.org/w/index.php?title=Saline_(medicine)&oldid=1298292693

            .. [lactate] https://en.wikipedia.org/wiki/Ringer%27s_lactate_solution
        """
        # preset_dir = files("pyEQL") / "presets"
        # Path to the YAML and JSON files corresponding to the preset
        yaml_path = files("pyEQL") / "presets" / f"{preset}.yaml"
        json_path = files("pyEQL") / "presets" / f"{preset}.json"

        # Check if the file exists
        if yaml_path.exists():
            preset_path = yaml_path
        elif json_path.exists():
            preset_path = json_path
        else:
            raise FileNotFoundError(f"Invalid preset! File '{yaml_path}' or '{json_path} not found!")

        # Create and return a Solution object
        return cls().from_file(preset_path)

    def to_file(self, filename: str | Path) -> None:
        """Saving to a .yaml or .json file.

        Args:
            filename (str | Path): The path to the file to save Solution.
              Valid extensions are .json or .yaml.
        """
        str_filename = str(filename)
        if not ("yaml" in str_filename.lower() or "json" in str_filename.lower()):
            self.logger.error("Invalid file extension entered - {str_filename}")
            raise ValueError("File extension must be .json or .yaml")
        if "yaml" in str_filename.lower():
            solution_dict = self.as_dict()
            solution_dict.pop("database")
            dumpfn(solution_dict, filename)
        else:
            dumpfn(self, filename)

    @classmethod
    def from_file(self, filename: str | Path) -> Solution:
        """Loading from a .yaml or .json file.

        Args:
            filename (str | Path): Path to the .json or .yaml file (including extension) to load the Solution from.
              Valid extensions are .json or .yaml.

        Returns:
            A pyEQL Solution object.

        Raises:
            FileNotFoundError: If the given filename doesn't exist on the file system.
        """
        if not os.path.exists(filename):
            raise FileNotFoundError(f"File '{filename}' not found!")
        str_filename = str(filename)
        if "yaml" in str_filename.lower():
            true_keys = [
                "solutes",
                "volume",
                "temperature",
                "pressure",
                "pH",
                "pE",
                "balance_charge",
                "solvent",
                "engine",
                # "database",
            ]
            solution_dict = loadfn(filename)
            keys_to_delete = [key for key in solution_dict if key not in true_keys]
            for key in keys_to_delete:
                solution_dict.pop(key)
            return Solution(**solution_dict)
        return loadfn(filename)

    # arithmetic operations
    def __add__(self, other: Solution) -> Solution:
        """
        Solution addition: mix two solutions together.

        Args:
            other: The Solutions to be mixed with this solution.

        Returns:
            A Solution object that represents the result of mixing this solution and other.

        Notes:
            The initial volume of the mixed solution is set as the sum of the volumes of this solution and other.
            The pressure and temperature are volume-weighted averages. The pH and pE values are currently APPROXIMATE
            because they are calculated assuming H+ and e- mix conservatively (i.e., the mixing process does not
            incorporate any equilibration reactions or buffering). Such support is planned in a future release.
        """
        # check to see if the two solutions have the same solvent
        if self.solvent != other.solvent:
            raise ValueError("Cannot add Solution with different solvents!")

        if self._engine != other._engine:
            raise ValueError("Cannot add Solution with different engines!")

        if self.database != other.database:
            raise ValueError("Cannot add Solution with different databases!")

        # set the pressure for the new solution
        p1 = self.pressure
        t1 = self.temperature
        v1 = self.volume
        p2 = other.pressure
        t2 = other.temperature
        v2 = other.volume

        # set the initial volume as the sum of the volumes
        mix_vol = v1 + v2

        # check to see if the solutions have the same temperature and pressure
        if p1 != p2:
            self.logger.info(
                "Adding two solutions of different pressure. Pressures will be averaged (weighted by volume)"
            )

        mix_pressure = (p1 * v1 + p2 * v2) / (mix_vol)

        if t1 != t2:
            self.logger.info(
                "Adding two solutions of different temperature. Temperatures will be averaged (weighted by volume)"
            )

        # do all temperature conversions in Kelvin to avoid ambiguity associated with "offset units". See pint docs.
        mix_temperature = (t1.to("K") * v1 + t2.to("K") * v2) / (mix_vol)

        # retrieve the amount of each component in the parent solution and
        # store in a list.
        mix_amounts = FormulaDict({})
        for sol, amt in [*self.components.items(), *other.components.items()]:
            mix_amounts[sol] = amt + mix_amounts.get(sol, 0.0)

        # TODO - call equilibrate() here once the method is functional to get new pH and pE, instead of the below
        warnings.warn(
            "The pH and pE value of the mixed solution is approximate! More accurate addition (mixing) of"
            "this property is planned for a future release."
        )
        # calculate the new pH and pE (before reactions) by mixing
        # for pH, we make sure to conserve the mass of H+ and OH-. By not passing
        # a kwarg for pH (i.e., by using the default value), the H+ concentration
        # will override and determine the pH value of the mixed solution.

        # pE = -log[e-], so calculate the moles of e- in each solution and mix them
        mol_e_self = 10 ** (-1 * self.pE) * self.volume.to("L").magnitude
        mol_e_other = 10 ** (-1 * other.pE) * other.volume.to("L").magnitude
        mix_pE = -np.log10((mol_e_self + mol_e_other) / mix_vol.to("L").magnitude)
        solutes = {sol: f"{amount} mol" for sol, amount in mix_amounts.items()}

        # create a new solution
        return Solution(
            solutes=solutes,
            volume=str(mix_vol),
            pressure=str(mix_pressure),
            temperature=str(mix_temperature.to("K")),
            # pH=7, # leave at default value so that H+ concentration determines pH
            pE=mix_pE,
            engine=self._engine,
            solvent=self.solvent,
            database=self.database,
        )

    def __sub__(self, other: Solution) -> None:
        raise NotImplementedError("Subtraction of solutions is not implemented.")

    def __mul__(self, factor: float) -> None:
        """
        Solution multiplication: scale all components by a factor. For example, Solution * 2 will double the moles of
        every component (including solvent). No other properties will change.
        """
        self.volume *= factor
        return self

    def __truediv__(self, factor: float) -> None:
        """
        Solution division: scale all components by a factor. For example, Solution / 2 will remove half of the moles
        of every compoonents (including solvent). No other properties will change.
        """
        self.volume /= factor
        return self

    # informational methods

    def print(
        self,
        mode: Literal["all", "ions", "cations", "anions", "neutrals"] = "all",
        units: Literal["ppm", "mol", "mol/kg", "mol/L", "%", "activity"] = "mol",
        places=4,
    ):
        """
        Print details about the Solution.

        Args:
            mode: Whether to list the amounts of all solutes, or only anions, cations, any ion, or any neutral solute.
            units: The units to list solute amounts in. "activity" will list dimensionless activities instead of
                concentrations.
            places: The number of decimal places to round the solute amounts.
        """
        print(self)
        str1 = "Activities" if units == "activity" else "Concentrations"
        str2 = f" ({units})" if units != "activity" else ""
        header = f"\nComponent {str1}{str2}:"
        print(header)
        print("=" * (len(header) - 1))
        for i in self.components:
            if mode != "all":
                z = self.get_property(i, "charge")
                if (
                    (z != 0 and mode == "neutrals")
                    or (z >= 0 and mode == "anions")
                    or (z <= 0 and mode == "cations")
                    or (z == 0 and mode == "ions")
                ):
                    continue

            amt = self.get_activity(i).magnitude if units == "activity" else self.get_amount(i, units).magnitude

            print(f"{i:<12} {amt:0.{places}f}")

    def __str__(self) -> str:
        # set output of the print() statement for the solution
        l1 = f"Volume: {self.volume:.3f~}"
        l2 = f"Temperature: {self.temperature:.3f~}"
        l3 = f"Pressure: {self.pressure:.3f~}"
        l4 = f"pH: {self.pH:.1f}"
        l5 = f"pE: {self.pE:.1f}"
        l6 = f"Solvent: {self.solvent}"
        l7 = f"Components: {self.components.keys():}"
        return f"{l1}\n{l2}\n{l3}\n{l4}\n{l5}\n{l6}\n{l7}"

    """
    Legacy methods to be deprecated in a future release.
    """

    @deprecated(message="add_solute() is deprecated. Use add_amount() instead.")
    def add_solvent(self, formula: str, amount: str):  # pragma: no cover
        """Same as add_solute but omits the need to pass solvent mass to pint."""
        quantity = ureg.Quantity(amount)
        mw = self.get_property(formula, "molecular_weight")
        target_mol = quantity.to("moles", "chem", mw=mw, volume=self.volume, solvent_mass=self.solvent_mass)
        self.components[formula] = target_mol.to("moles").magnitude<|MERGE_RESOLUTION|>--- conflicted
+++ resolved
@@ -669,11 +669,7 @@
         else:
             # TODO - fall back to the Jones-Dole model! There are currently no eyring parameters in the database!
             # proceed with the coefficients equal to zero and log a warning
-<<<<<<< HEAD
-            self.logger.warning("Appropriate viscosity coefficients werenot found. Viscosity will be approximate.")
-=======
             self.logger.warning("Appropriate viscosity coefficients were not found. Viscosity will be approximate.")
->>>>>>> c6c3c17a
             G_123 = G_23 = 0
             x_cat = 0
 
@@ -1116,13 +1112,9 @@
 
         raise ValueError(f"Unsupported unit {units} specified for get_amount")
 
-<<<<<<< HEAD
-    def get_components_by_element(self, components: FormulaDict | None = None) -> dict[str, list]:
-=======
     def get_components_by_element(
         self, nested: bool = False
     ) -> dict[str, list[str]] | dict[str, dict[float | str, list[str]]]:
->>>>>>> c6c3c17a
         """
         Return a list of all species associated with a given element.
 
@@ -1148,21 +1140,11 @@
 
         Species associated with each element are sorted in descending order of the amount
         present (i.e., the first species listed is the most abundant).
-
-        Args:
-            components: FormulaDict, optional
-                A FormulaDict of components to use instead of the solution's current components.
-
-        Returns:
-            A list of strings of all species associated with a given element.
-        """
-        if components is None:
-            components = self.components
-
+        """
         d = {}
         # by sorting the components according to amount, we ensure that the species
         # are sorted in descending order of concentration in the resulting dict
-        for s in components:
+        for s in self.components:
             # determine the element and oxidation state
             elements = self.get_property(s, "elements")
 
