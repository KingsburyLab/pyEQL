--- conflicted
+++ resolved
@@ -1053,13 +1053,8 @@
 
             for el in elements:
                 try:
-<<<<<<< HEAD
-                    oxi_states = self.get_property(s, "oxi_state_guesses")[0]
-                    oxi_state = oxi_states.get(el, "nope!")
-=======
                     oxi_states = self.get_property(s, "oxi_state_guesses")
                     oxi_state = oxi_states.get(el)
->>>>>>> d693f4ab
                 except (TypeError, IndexError):
                     warnings.warn(f"Guessing oxi states failed for {s}")
                     oxi_state = "unk"
