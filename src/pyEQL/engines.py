--- conflicted
+++ resolved
@@ -704,11 +704,7 @@
         #   (<log_partial_pressure>, <amount_in_moles>) tuples (for gases).
         phases = {}
         if solids is not None:
-<<<<<<< HEAD
-            # Assume saturation index of 0 (equilibrium) for all solids.
-=======
-            # Assume saturation index of 0 for all solids.
->>>>>>> c630c501
+            # Assume log saturation index of 0 (equilibrium) for all solids.
             phases |= dict.fromkeys(solids, (0, EQUILIBRIUM_PHASE_AMOUNT))
 
         for k, v in gases.items():
