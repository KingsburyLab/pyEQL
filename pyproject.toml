--- conflicted
+++ resolved
@@ -24,13 +24,8 @@
         "numpy>1.26,<2",
         "scipy>=1.12",
         "pymatgen==2024.5.1",
-<<<<<<< HEAD
-        "iapws",
+        "iapws>=1.5.3",
         "monty>=2024.7.29",
-=======
-        "iapws>=1.5.3",
-        "monty>=2024.7.12",
->>>>>>> 0d4b2d94
         "maggma>=0.67.0",
         "phreeqpython>=1.5.2",
     ]
