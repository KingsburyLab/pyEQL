[project]
name = "pyEQL"
readme = "README.md"
dynamic = ["version"]
description="A python interface for solution chemistry"
authors =[
    {name = "Ryan Kingsbury", email = "kingsbury@princeton.edu"}
]
classifiers=[
        "Programming Language :: Python :: 3",
        "Programming Language :: Python :: 3.9",
        "Programming Language :: Python :: 3.10",
        "Programming Language :: Python :: 3.11",
        "Programming Language :: Python :: 3.12",
        "Development Status :: 4 - Beta",
        "Intended Audience :: Science/Research",
        "Operating System :: OS Independent",
        "Topic :: Scientific/Engineering",
    ]
license = {file = "LICENSE"}
requires-python = ">=3.10"
dependencies = [
        "pint>=0.19",
        "numpy>1.26,<2",
        "scipy>=1.12",
        "pymatgen>=2024.9.10",
        "iapws>=1.5.3",
<<<<<<< HEAD
        "monty>=2024.7.29",
=======
        "monty>=2024.12.10",
>>>>>>> 107eeaf1
        "maggma>=0.67.0",
        "phreeqpython>=1.5.2",
    ]

[project.urls]
Docs = "https://pyeql.readthedocs.io/"
Repo = "https://github.com/KingsburyLab/pyEQL"
Package = "https://pypi.org/project/pyEQL"


[project.optional-dependencies]
testing = [
    "setuptools>=68",
    "pre-commit>=2",
    "pytest>=7",
    "pytest-cov>=2.11",
    "pytest-xdist>2",
    "black",
    "mypy>1",
    "ruff>0.0.100",
    "tox<4",
    ]
docs = [
    "sphinx>=3.2.1",
    "sphinx-rtd-theme",
    "myst-parser[linkify]",
    ]
full = ["rich"]

[build-system]
# AVOID CHANGING REQUIRES: IT WILL BE UPDATED BY PYSCAFFOLD!
requires = ["setuptools>=46.1.0", "setuptools_scm[toml]>=5"]
build-backend = "setuptools.build_meta"

[tool.setuptools.packages.find]
where = ["src"]
exclude = ["tests"]

[tool.setuptools_scm]
# See configuration details in https://github.com/pypa/setuptools_scm
version_scheme = "no-guess-dev"

[tool.black]
line-length = 120

[tool.ruff]
line-length = 120
exclude = [".dat"]
src = ["src"]

[tool.ruff.lint]
select = [
  "B",    # flake8-bugbear
  "C4",   # flake8-comprehensions
  "D",    # pydocstyle
  "E",    # pycodestyle error
  "EXE",  # flake8-executable
  "F",    # pyflakes
  "FA",   # flake8-future-annotations
  "FLY",  # flynt
  "I",    # isort
  "ICN",  # flake8-import-conventions
  "ISC",  # flake8-implicit-str-concat
  "PD",   # pandas-vet
  "PERF", # perflint
  "PIE",  # flake8-pie
  "PL",   # pylint
  "PT",   # flake8-pytest-style
  "PYI",  # flakes8-pyi
  "Q",    # flake8-quotes
  "RET",  # flake8-return
  "RSE",  # flake8-raise
  "RUF",  # Ruff-specific rules
  "SIM",  # flake8-simplify
  "SLOT", # flake8-slots
  "TCH",  # flake8-type-checking
  "TID",  # tidy imports
  "TID",  # flake8-tidy-imports
  "UP",   # pyupgrade
  "W",    # pycodestyle warning
  "YTT",  # flake8-2020
  "NPY201", # Numpy 2.0 migration
]
ignore = [
  "B008",    # Do not perform function call `unit` in argument defaults
  "B023",    # Function definition does not bind loop variable
  "B028",    # No explicit stacklevel keyword argument found
  "B904",    # Within an except clause, raise exceptions with ...
  "C408",    # unnecessary-collection-call
  "D105",    # Missing docstring in magic method
  "D205",    # 1 blank line required between summary line and description
  "D212",    # Multi-line docstring summary should start at the first line
  "FA100",   # Missing `from __future__ import annotations`, but uses `typing.XXX` TODO
  "PD011",   # pandas-use-of-dot-values
  "PD901",   # pandas-df-variable-name
  "PERF203", # try-except-in-loop
  "PLR",     # pylint refactor
  "PLW2901", # Outer for loop variable overwritten by inner assignment target
  "PT013",   # pytest-incorrect-pytest-import
  "RUF012",  # Disable checks for mutable class args. This is a non-problem.
  "SIM105",  # Use contextlib.suppress(OSError) instead of try-except-pass
]
pydocstyle.convention = "google"
isort.split-on-trailing-comma = false

[tool.ruff.lint.per-file-ignores]
"__init__.py" = ["F401"]
"tests/*" = ["D", "E501"] # TODO - remove E501

[tool.pytest.ini_options]
minversion = "6.0"
addopts = [
  "-ra",
  "--showlocals",
  "--strict-markers",
  "--strict-config",
  "--color=yes",
  "--import-mode=importlib",
  "--durations=30",
  "--verbose",
]
norecursedirs = [
  "dist",
  "build",
  ".tox",
]
xfail_strict = true
filterwarnings = ["error", "ignore::UserWarning", "ignore::DeprecationWarning", "ignore::FutureWarning"]
log_cli_level = "warning"
testpaths = [
  "tests",
]

[tool.mypy]
ignore_missing_imports = true
namespace_packages = true
explicit_package_bases = true
no_implicit_optional = false
strict = true
hide_error_codes = true
enable_error_code = ["ignore-without-code", "redundant-expr", "truthy-bool"]
warn_unreachable = true

[tool.codespell]
ignore-words-list = "nd,formate"
skip = "tests/test_files/*,src/pyEQL/database/*"<|MERGE_RESOLUTION|>--- conflicted
+++ resolved
@@ -25,11 +25,7 @@
         "scipy>=1.12",
         "pymatgen>=2024.9.10",
         "iapws>=1.5.3",
-<<<<<<< HEAD
-        "monty>=2024.7.29",
-=======
         "monty>=2024.12.10",
->>>>>>> 107eeaf1
         "maggma>=0.67.0",
         "phreeqpython>=1.5.2",
     ]
