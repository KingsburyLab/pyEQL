--- conflicted
+++ resolved
@@ -9,19 +9,15 @@
 
 ### Added
 
-<<<<<<< HEAD
-- `format_solutes_dict()` method added into the utils module to help format solutes dictionaries with a unit.
+- `format_solutes_dict()` method added into the utils module to help format solutes dictionaries with a unit. (@DhruvDuseja)
 - `Solution`: new method `to_file()` for more convenient saving Solution object to json or yaml files.
 - `Solution`: new method `from_file()` for more convenient loading Solution object from json or yaml files.
 - `Solution`: new classmethod `from_preset()` to `replace pyEQL.functions.autogenerate()` and instantiate a solution from a preset composition.
-=======
-- `format_solutes_dict()` method added into the utils module to help format solutes dictionaries with a unit. (@DhruvDuseja)
 
 ### Changed
 
 - Native property database is now instantiated on `pyEQL.__init__` to speed subsequent access by `Solution`
 - Numerous performance optimization increased the speed of many `Solution` property and method calls by 3x-10x
->>>>>>> 6134ed9d
 
 ## [0.9.0] - 2023-10-17
 
